package com.tightdb.example;

import java.io.IOException;
import java.util.Date;

import com.tightdb.Group;
import com.tightdb.generated.EmployeeTable;
<<<<<<< HEAD
import com.tightdb.generated.PhoneTable;
import com.tightdb.lib.TightDB;

import com.tightdb.TableBase;
=======
>>>>>>> 9236a8ce

public class FailureExample {

	public static void main(String[] args) {
<<<<<<< HEAD
		
		EmployeeTable employees = new EmployeeTable();
		Employee john = employees.add("John", "Doe", 10000, true, new byte[] { 1, 2, 3 }, new Date(), "extra");

		// This works:
		PhoneTable tbl = john.phones.get();
		tbl.add("test", "123");
		TightDB.print(tbl);
		
		PhoneTable tbl2 = john.phones.get();
		TightDB.print(tbl2);
		
		//john.phones.get().add("home", "222");
		//john.getPhones().add("home2", "333");
				
				
=======
		Group group = new Group();
		EmployeeTable employees = new EmployeeTable(group);

		employees.add("John", "Doe", 10000, true, new byte[] { 1, 2, 3 }, new Date(), "extra");

		employees.at(0).phones.get();

		try {
			group.writeToFile("employees.tdb");
		} catch (IOException e) {
			throw new RuntimeException("Couldn't save the data!", e);
		}

		employees.clear();

>>>>>>> 9236a8ce
	}

}
<|MERGE_RESOLUTION|>--- conflicted
+++ resolved
@@ -1,55 +1,32 @@
-package com.tightdb.example;
-
-import java.io.IOException;
-import java.util.Date;
-
-import com.tightdb.Group;
-import com.tightdb.generated.EmployeeTable;
-<<<<<<< HEAD
-import com.tightdb.generated.PhoneTable;
-import com.tightdb.lib.TightDB;
-
-import com.tightdb.TableBase;
-=======
->>>>>>> 9236a8ce
-
-public class FailureExample {
-
-	public static void main(String[] args) {
-<<<<<<< HEAD
-		
-		EmployeeTable employees = new EmployeeTable();
-		Employee john = employees.add("John", "Doe", 10000, true, new byte[] { 1, 2, 3 }, new Date(), "extra");
-
-		// This works:
-		PhoneTable tbl = john.phones.get();
-		tbl.add("test", "123");
-		TightDB.print(tbl);
-		
-		PhoneTable tbl2 = john.phones.get();
-		TightDB.print(tbl2);
-		
-		//john.phones.get().add("home", "222");
-		//john.getPhones().add("home2", "333");
-				
-				
-=======
-		Group group = new Group();
-		EmployeeTable employees = new EmployeeTable(group);
-
-		employees.add("John", "Doe", 10000, true, new byte[] { 1, 2, 3 }, new Date(), "extra");
-
-		employees.at(0).phones.get();
-
-		try {
-			group.writeToFile("employees.tdb");
-		} catch (IOException e) {
-			throw new RuntimeException("Couldn't save the data!", e);
-		}
-
-		employees.clear();
-
->>>>>>> 9236a8ce
-	}
-
-}
+package com.tightdb.example;
+
+import java.io.IOException;
+import java.util.Date;
+
+import com.tightdb.Group;
+import com.tightdb.generated.EmployeeTable;
+import com.tightdb.lib.TightDB;
+
+import com.tightdb.TableBase;
+
+public class FailureExample {
+
+	public static void main(String[] args) {
+		Group group = new Group();
+		EmployeeTable employees = new EmployeeTable(group);
+		
+		employees.add("John", "Doe", 10000, true, new byte[] { 1, 2, 3 }, new Date(), "extra");
+
+		employees.at(0).phones.get();
+
+		try {
+			group.writeToFile("employees.tdb");
+		} catch (IOException e) {
+			throw new RuntimeException("Couldn't save the data!", e);
+		}
+				
+		employees.clear();
+
+	}
+
+}