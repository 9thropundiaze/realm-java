<<<<<<< HEAD
## 3.3.2 (2017-06-09)
=======
## 3.4.0 (YYYY-MM-DD)
>>>>>>> d03e802b

### Breaking Changes

### Enhancements

* Added support for querying inverse relationships (#2904).
* Moved inverse relationships out of beta stage.
* Added `Realm.getDefaultConfiguration()` (#4725).

### Bug Fixes

* [ObjectServer] Fixed a crash when an authentication error happens (#4726).
* [ObjectServer] Enabled encryption with Sync (#4561).
* [ObjectServer] Admin users did not connect correctly to the server (#4750).

### Internal

* Factor out internal interface ManagedObject
* Upgraded to Realm Sync 1.9.1
* Upgraded to Realm Core 2.8.0

## 3.3.1 (2017-05-26)

### Bug Fixes

* [ObjectServer] Accepted extra columns against synced Realm (#4706).


## 3.3.0 (2017-05-24)

### Enhancements

* [ObjectServer] Added two options to `SyncConfiguration` to provide a trusted root CA `trustedRootCA` and to disable SSL validation `disableSSLVerification` (#4371).
* [ObjectServer] Added support for changing passwords through `SyncUser.changePassword()` using an admin user (#4588).

### Bug Fixes

* Queries on proguarded Realm model classes, failed with "Table not found" (#4673).


## 3.2.1 (2017-05-19)

### Enhancements

* Not in transaction illegal state exception message changed to "Cannot modify managed objects outside of a write transaction.".

### Bug Fixes

* [ObjectServer] `schemaVersion` was mistakenly required in order to trigger migrations (#4658).
* [ObjectServer] Fields removed from model classes will now correctly be hidden instead of throwing an exception when opening the Realm (#4658).
* Fixed random crashes which were caused by a race condition in encrypted Realm (#4343).

### Internal

* Upgraded to Realm Sync 1.8.5.
* Upgraded to Realm Core 2.8.0.

## 3.2.0 (2017-05-16)

### Enhancements

* [ObjectServer] Added support for `SyncUser.isAdmin()` (#4353).
* [ObjectServer] Added support for changing passwords through `SyncUser.changePassword()` (#4423).
* [ObjectServer] Added support for `SyncConfiguration.Builder.waitForInitialRemoteData()` (#4270).
* Transient fields are now allowed in model classes, but are implicitly treated as having the `@Ignore` annotation (#4279).
* Added `Realm.refresh()` and `DynamicRealm.refresh()` (#3476).
* Added `Realm.getInstanceAsync()` and `DynamicRealm.getInstanceAsync()` (#2299).
* Added `DynamicRealmObject#linkingObjects(String,String)` to support linking objects on `DynamicRealm` (#4492).
* Added support for read only Realms using `RealmConfiguration.Builder.readOnly()` and `SyncConfiguration.Builder.readOnly()`(#1147).
* Change listeners will now auto-expand variable names to be more descriptive when using Android Studio.
* The `toString()` methods for the standard and dynamic proxies now print "proxy", or "dynamic" before the left bracket enclosing the data.

### Bug Fixes

* `@LinkingObjects` annotation now also works with Kotlin (#4611).

### Internal

* Use separated locks for different `RealmCache`s (#4551).

## 3.1.4 (2017-05-04)

## Bug fixes

* Added missing row validation check in certain cases on invalidated/deleted objects (#4540).
* Initializing Realm is now more resilient if `Context.getFilesDir()` isn't working correctly (#4493).
* `OrderedRealmCollectionSnapshot.get()` returned a wrong object (#4554).
* `onSuccess` callback got triggered infinitely if a synced transaction was committed in the async transaction's `onSuccess` callback (#4594).

## 3.1.3 (2017-04-20)

### Enhancements

* [ObjectServer] Resume synchronization as soon as the connectivity is back (#4141).

### Bug Fixes

* `equals()` and `hashCode()` of managed `RealmObject`s that come from linking objects don't work correctly (#4487).
* Field name was missing in exception message when `null` was set to required field (#4484).
* Now throws `IllegalStateException` when a getter of linking objects is called against deleted or not yet loaded `RealmObject`s (#4499).
* `NullPointerException` caused by local transaction inside the listener of `findFirstAsync()`'s results (#4495).
* Native crash when adding listeners to `RealmObject` after removing listeners from the same `RealmObject` before (#4502).
* Native crash with "Invalid argument" error happened on some Android 7.1.1 devices when opening Realm on external storage (#4461).
* `OrderedRealmCollectionChangeListener` didn't report change ranges correctly when circular link's field changed (#4474).

### Internal

* Upgraded to Realm Sync 1.6.0.
* Upgraded to Realm Core 2.6.1.

## 3.1.2 (2017-04-12)

### Bug Fixes

* Crash caused by JNI couldn't find `OsObject.notifyChangeListeners` when ProGuard is enabled (#4461).
* Incompatible return type of `RealmSchema.getAll()` and `BaseRealm.getSchema()` (#4443).
* Memory leaked when synced Realm was initialized (#4465).
* An `IllegalStateException` will be thrown when starting iterating `OrderedRealmCollection` if the Realm is closed (#4471).

## 3.1.1 (2017-04-07)

### Bug Fixes

* Crash caused by Listeners on `RealmObject` getting triggered the 2nd time with different changed field (#4437).
* Unintentionally exposing `StandardRealmSchema` (#4443).
* Workaround for crashes on specific Samsung devices which are caused by a buggy `memmove` call (#3651).

## 3.1.0 (2017-04-05)

### Breaking Changes

* Updated file format of Realm files. Existing Realm files will automatically be migrated to the new format when they are opened, but older versions of Realm cannot open these files.
* [ObjectServer] Due to file format changes, Realm Object Server 1.3.0 or later is required.

### Enhancements

* Added support for reverse relationships through the `@LinkingObjects` annotation. See `io.realm.annotations.LinkingObjects` for documentation.  
  * This feature is in `@Beta`.
  * Queries on linking objects do not work.  Queries like `where(...).equalTo("field.linkingObjects.id", 7).findAll()` are not yet supported.
  * Backlink verification is incomplete.  Evil code can cause native crashes.
* The listener on `RealmObject` will only be triggered if the object changes (#3894).
* Added `RealmObjectChangeListener` interface that provide detailed information about `RealmObject` field changes.
* Listeners on `RealmList` and `RealmResults` will be triggered immediately when the transaction is committed on the same thread (#4245).
* The real `RealmMigrationNeededException` is now thrown instead of `IllegalArgumentException` if no migration is provided for a Realm that requires it.
* `RealmQuery.distinct()` can be performed on unindexed fields (#2285).
* `targetSdkVersion` is now 25.
* [ObjectServer] In case of a Client Reset, information about the location of the backed up Realm file is now reported through the `ErrorHandler` interface (#4080).
* [ObjectServer] Authentication URLs now automatically append `/auth` if no other path segment is set (#4370).

### Bug Fixes

* Crash with `LogicError` with `Bad version number` on notifier thread (#4369).
* `Realm.migrateRealm(RealmConfiguration)` now fails correctly with an `IllegalArgumentException` if a `SyncConfiguration` is provided (#4075).
* Fixed a potential cause for Realm file corruptions (never reported).
* Add `@Override` annotation to proxy class accessors and stop using raw type in proxy classes in order to remove warnings from javac (#4329).
* `findFirstAsync()` now returns an invalid object if there is no object matches the query condition instead of running the query repeatedly until it can find one (#4352).
* [ObjectServer] Changing the log level after starting a session now works correctly (#4337).

### Internal

* Using the Object Store's Session and SyncManager.
* Upgraded to Realm Sync 1.5.0.
* Upgraded to Realm Core 2.5.1.
* Upgraded Gradle to 3.4.1

## 3.0.0 (2017-02-28)

### Breaking Changes

* `RealmResults.distinct()` returns a new `RealmResults` object instead of filtering on the original object (#2947).
* `RealmResults` is auto-updated continuously. Any transaction on the current thread which may have an impact on the order or elements of the `RealmResults` will change the `RealmResults` immediately instead of change it in the next event loop. The standard `RealmResults.iterator()` will continue to work as normal, which means that you can still delete or modify elements without impacting the iterator. The same is not true for simple for-loops. In some cases a simple for-loop will not work (https://realm.io/docs/java/3.0.0/api/io/realm/OrderedRealmCollection.html#loops), and you must use the new createSnapshot() method.
* `RealmChangeListener` on `RealmObject` will now also be triggered when the object is deleted. Use `RealmObject.isValid()` to check this state(#3138).
* `RealmObject.asObservable()` will now emit the object when it is deleted. Use `RealmObject.isValid()` to check this state (#3138).
* Removed deprecated classes `Logger` and `AndroidLogger` (#4050).

### Deprecated

* `RealmResults.removeChangeListeners()`. Use `RealmResults.removeAllChangeListeners()` instead.
* `RealmObject.removeChangeListeners()`. Use `RealmObject.removeAllChangeListeners()` instead.
* `RealmResults.distinct()` and `RealmResults.distinctAsync()`. Use `RealmQuery.distinct()` and `RealmQuery.distinctAsync()` instead.

### Enhancements

* Added support for sorting by link's field (#672).
* Added `OrderedRealmCollectionSnapshot` class and `OrderedRealmCollection.createSnapshot()` method. `OrderedRealmCollectionSnapshot` is useful when changing `RealmResults` or `RealmList` in simple loops.
* Added `OrderedRealmCollectionChangeListener` interface for supporting fine-grained collection notifications.
* Added support for ChangeListeners on `RealmList`.
* Added `RealmList.asObservable()`.

### Bug Fixes

* Element type checking in `DynamicRealmObject#setList()` (#4252).
* Now throws `IllegalStateException` instead of process crash when any of thread confined methods in `RealmQuery` is called from wrong thread (#4228).
* Now throws `IllegalStateException` when any of thread confined methods in `DynamicRealmObject` is called from wrong thread (#4258).

### Internal

* Use Object Store's `Results` as the backend for `RealmResults` (#3372).
  - Use Object Store's notification mechanism to trigger listeners.
  - Local commits triggers Realm global listener and `RealmObject` listener on current thread immediately instead of in the next event loop.


## 2.3.2 (2017-02-27)

### Bug fixes

* Log levels in JNI layer were all reported as "Error" (#4204).
* Encrypted realms can end up corrupted if many threads are reading and writing at the same time (#4128).
* "Read-only file system" exception when compacting Realm file on external storage (#4140).

### Internal

* Updated to Realm Sync v1.2.1.
* Updated to Realm Core v2.3.2.

### Enhancements

* Improved performance of getters and setters in proxy classes.


## 2.3.1 (2017-02-07)

### Enhancements

* [ObjectServer] The `serverUrl` given to `SyncConfiguration.Builder()` is now more lenient and will also accept only paths as argument (#4144).
* [ObjectServer] Add a timer to refresh periodically the access_token.

### Bug fixes

* NPE problem in SharedRealm.finalize() (#3730).
* `RealmList.contains()` and `RealmResults.contains()` now correctly use custom `equals()` method on Realm model classes.
* Build error when the project is using Kotlin (#4087).
* Bug causing classes to be replaced by classes already in Gradle's classpath (#3568).
* NullPointerException when notifying a single object that it changed (#4086).


## 2.3.0 (2017-01-19)

### Object Server API Changes

* Realm Sync v1.0.0 has been released, and Realm Mobile Platform is no longer considered in beta.
* Breaking change: Location of Realm files are now placed in `getFilesDir()/<userIdentifier>` instead of `getFilesDir()/`.
  This is done in order to support shared Realms among users, while each user retaining their own local copy.
* Breaking change: `SyncUser.all()` now returns Map instead of List.
* Breaking change: Added a default `UserStore` saving users in a Realm file (`RealmFileUserStore`).
* Breaking change: Added multi-user support to `UserStore`. Added `get(String)` and `remove(String)`, removed `remove()` and renamed `get()` to `getCurrent()`.
* Breaking change: Changed the order of arguments to `SyncCredentials.custom()` to match iOS: token, provider, userInfo.
* Added support for `PermissionOffer` and `PermissionOfferResponse` to `SyncUser.getManagementRealm()`.
* Exceptions thrown in error handlers are ignored but logged (#3559).
* Removed unused public constants in `SyncConfiguration` (#4047).
* Fixed bug, preventing Sync client to renew the access token (#4038) (#4039).
* Now `SyncUser.logout()` properly revokes tokens (#3639).

### Bug fixes

* Fixed native memory leak setting the value of a primary key (#3993).
* Activated Realm's annotation processor on connectedTest when the project is using kapt (#4008).
* Fixed "too many open files" issue (#4002).
* Added temporary work-around for bug crashing Samsung Tab 3 devices on startup (#3651).

### Enhancements

* Added `like` predicate for String fields (#3752).

### Internal

* Updated to Realm Sync v1.0.0.
* Added a Realm backup when receiving a Sync client reset message from the server.

## 2.2.2 (2017-01-16)

### Object Server API Changes (In Beta)

* Disabled `Realm.compactRealm()` when sync is enabled as it might corrupt the Realm (https://github.com/realm/realm-core/issues/2345).

### Bug fixes

* "operation not permitted" issue when creating Realm file on some devices' external storage (#3629).
* Crash on API 10 devices (#3726).
* `UnsatisfiedLinkError` caused by `pipe2` (#3945).
* Unrecoverable error with message "Try again" when the notification fifo is full (#3964).
* Realm migration wasn't triggered when the primary key definition was altered (#3966).
* Use phantom reference to solve the finalize time out issue (#2496).

### Enhancements

* All major public classes are now non-final. This is mostly a compromise to support Mockito. All protected fields/methods are still not considered part of the public API and can change without notice (#3869).
* All Realm instances share a single notification daemon thread.
* Fixed Java lint warnings with generated proxy classes (#2929).

### Internal

* Upgraded Realm Core to 2.3.0.
* Upgraded Realm Sync to 1.0.0-BETA-6.5.

## 2.2.1 (2016-11-12)

### Object Server API Changes (In Beta)

* Fixed `SyncConfiguration.toString()` so it now outputs a correct description instead of an empty string (#3787).

### Bug fixes

* Added version number to the native library, preventing ReLinker from accidentally loading old code (#3775).
* `Realm.getLocalInstanceCount(config)` throwing NullPointerException if called after all Realms have been closed (#3791).

## 2.2.0 (2016-11-12)

### Object Server API Changes (In Beta)

* Added support for `SyncUser.getManagementRealm()` and permission changes.

### Bug fixes

* Kotlin projects no longer create the `RealmDefaultModule` if no Realm model classes are present (#3746).
* Remove `includedescriptorclasses` option from ProGuard rule file in order to support built-in shrinker of Android Gradle Plugin (#3714).
* Unexpected `RealmMigrationNeededException` was thrown when a field was added to synced Realm.

### Enhancements

* Added support for the `annotationProcessor` configuration provided by Android Gradle Plugin 2.2.0 or later. Realm plugin adds its annotation processor to the `annotationProcessor` configuration instead of `apt` configuration if it is available and the `com.neenbedankt.android-apt` plugin is not used. In Kotlin projects, `kapt` is used instead of the `annotationProcessor` configuration (#3026).

## 2.1.1 (2016-10-27)

### Bug fixes

* Fixed a bug in `Realm.insert` and `Realm.insertOrUpdate` methods causing a `StackOverFlow` when you try to insert a cyclic graph of objects between Realms (#3732).

### Object Server API Changes (In Beta)

* Set default RxFactory to `SyncConfiguration`.

### Bug fixes

* ProGuard configuration introduced in 2.1.0 unexpectedly kept classes that did not have the @KeepMember annotation (#3689).

## 2.1.0 (2016-10-25)

### Breaking changes

* * `SecureUserStore` has been moved to its own GitHub repository: https://github.com/realm/realm-android-user-store
  See https://github.com/realm/realm-android-user-store/blob/master/README.md for further info on how to include it.


### Object Server API Changes (In Beta)

* Renamed `User` to `SyncUser`, `Credentials` to `SyncCredentials` and `Session` to `SyncSession` to align names with Cocoa.
* Removed `SyncManager.setLogLevel()`. Use `RealmLog.setLevel()` instead.
* `SyncUser.logout()` now correctly clears `SyncUser.currentUser()` (#3638).
* Missing ProGuard configuration for libraries used by Sync extension (#3596).
* Error handler was not called when sync session failed (#3597).
* Added `User.all()` that returns all known Realm Object Server users.
* Upgraded Realm Sync to 1.0.0-BETA-3.2

### Deprecated

* `Logger`. Use `RealmLogger` instead.
* `AndroidLogger`. The logger for Android is implemented in native code instead.

### Bug fixes

* The following were not kept by ProGuard: names of native methods not in the `io.realm.internal` package, names of classes used in method signature (#3596).
* Permission error when a database file was located on external storage (#3140).
* Memory leak when unsubscribing from a RealmResults/RealmObject RxJava Observable (#3552).

### Enhancements

* `Realm.compactRealm()` now works for encrypted Realms.
* Added `first(E defaultValue)` and `last(E defaultValue)` methods to `RealmList` and `RealmResult`. These methods will return the provided object instead of throwing an `IndexOutOfBoundsException` if the list is empty.
* Reduce transformer logger verbosity (#3608).
* `RealmLog.setLevel(int)` for setting the log level across all loggers.

### Internal

* Upgraded Realm Core to 2.1.3

### Credits

* Thanks to Max Furman (@maxfurman) for adding support for `first()` and `last()` default values.

## 2.0.2 (2016-10-06)

This release is not protocol-compatible with previous versions of the Realm Mobile Platform. The base library is still fully compatible.

### Bug fixes

* Build error when using Java 7 (#3563).

### Internal

* Upgraded Realm Core to 2.1.0
* Upgraded Realm Sync to 1.0.0-BETA-2.0.

## 2.0.1 (2016-10-05)

### Bug fixes

* `android.net.conn.CONNECTIVITY_CHANGE` broadcast caused `RuntimeException` if sync extension was disabled (#3505).
* `android.net.conn.CONNECTIVITY_CHANGE` was not delivered on Android 7 devices.
* `distinctAsync` did not respect other query parameters (#3537).
* `ConcurrentModificationException` from Gradle when building an application (#3501).

### Internal

* Upgraded to Realm Core 2.0.1 / Realm Sync 1.3-BETA

## 2.0.0 (2016-09-27)

This release introduces support for the Realm Mobile Platform!
See <https://realm.io/news/introducing-realm-mobile-platform/> for an overview of these great new features.

### Breaking Changes

* Files written by Realm 2.0 cannot be read by 1.x or earlier versions. Old files can still be opened.
* It is now required to call `Realm.init(Context)` before calling any other Realm API.
* Removed `RealmConfiguration.Builder(Context)`, `RealmConfiguration.Builder(Context, File)` and `RealmConfiguration.Builder(File)` constructors.
* `isValid()` now always returns `true` instead of `false` for unmanaged `RealmObject` and `RealmList`. This puts it in line with the behaviour of the Cocoa and .NET API's (#3101).
* armeabi is not supported anymore.
* Added new `RealmFileException`.
  - `IncompatibleLockFileException` has been removed and replaced by `RealmFileException` with kind `INCOMPATIBLE_LOCK_FILE`.
  - `RealmIOExcpetion` has been removed and replaced by `RealmFileException`.
* `RealmConfiguration.Builder.assetFile(Context, String)` has been renamed to `RealmConfiguration.Builder.assetFile(String)`.
* Object with primary key is now required to define it when the object is created. This means that `Realm.createObject(Class<E>)` and `DynamicRealm.createObject(String)` now throws `RealmException` if they are used to create an object with a primary key field. Use `Realm.createObject(Class<E>, Object)` or `DynamicRealm.createObject(String, Object)` instead.
* Importing from JSON without the primary key field defined in the JSON object now throws `IllegalArgumentException`.
* Now `Realm.beginTransaction()`, `Realm.executeTransaction()` and `Realm.waitForChange()` throw `RealmMigrationNeededException` if a remote process introduces incompatible schema changes (#3409).
* The primary key value of an object can no longer be changed after the object was created. Instead a new object must be created and all fields copied over.
* Now `Realm.createObject(Class)` and `Realm.createObject(Class,Object)` take the values from the model's fields and default constructor. Creating objects through the `DynamicRealm` does not use these values (#777).
* When `Realm.create*FromJson()`s create a new `RealmObject`, now they take the default values defined by the field itself and its default constructor for those fields that are not defined in the JSON object.

### Enhancements

* Added `realmObject.isManaged()`, `RealmObject.isManaged(obj)` and `RealmCollection.isManaged()` (#3101).
* Added `RealmConfiguration.Builder.directory(File)`.
* `RealmLog` has been moved to the public API. It is now possible to control which events Realm emit to Logcat. See the `RealmLog` class for more details.
* Typed `RealmObject`s can now continue to access their fields properly even though the schema was changed while the Realm was open (#3409).
* A `RealmMigrationNeededException` will be thrown with a cause to show the detailed message when a migration is needed and the migration block is not in the `RealmConfiguration`.


### Bug fixes

* Fixed a lint error in proxy classes when the 'minSdkVersion' of user's project is smaller than 11 (#3356).
* Fixed a potential crash when there were lots of async queries waiting in the queue.
* Fixed a bug causing the Realm Transformer to not transform field access in the model's constructors (#3361).
* Fixed a bug causing a build failure when the Realm Transformer adds accessors to a model class that was already transformed in other project (#3469).
* Fixed a bug causing the `NullPointerException` when calling getters/setters in the model's constructors (#2536).

### Internal

* Moved JNI build to CMake.
* Updated Realm Core to 2.0.0.
* Updated ReLinker to 1.2.2.

## 1.2.0 (2016-08-19)

### Bug fixes

* Throw a proper exception when operating on a non-existing field with the dynamic API (#3292).
* `DynamicRealmObject.setList` should only accept `RealmList<DynamicRealmObject>` (#3280).
* `DynamicRealmObject.getX(fieldName)` now throws a proper exception instead of a native crash when called with a field name of the wrong type (#3294).
* Fixed a concurrency crash which might happen when `Realm.executeTransactionAsync()` tried to call `onSucess` after the Realm was closed.

### Enhancements

* Added `RealmQuery.in()` for a comparison against multiple values.
* Added byte array (`byte[]`) support to `RealmQuery`'s `equalTo` and `notEqualTo` methods.
* Optimized internal caching of schema classes (#3315).

### Internal

* Updated Realm Core to 1.5.1.
* Improved sorting speed.
* Completely removed the `OptionalAPITransformer`.

### Credits

* Thanks to Brenden Kromhout (@bkromhout) for adding binary array support to `equalTo` and `notEqualTo`.

## 1.1.1 (2016-07-01)

### Bug fixes

* Fixed a wrong JNI method declaration which might cause "method not found" crash on some devices.
* Fixed a bug that `Error` in the background async thread is not forwarded to the caller thread.
* Fixed a crash when an empty `Collection` is passed to `insert()`/`insertOrUpdate()` (#3103).
* Fixed a bug that does not transfer the primary key when `RealmSchemaObject.setClassName()` is called to rename a class (#3118).
* Fixed bug in `Realm.insert` and `Realm.insertOrUpdate` methods causing a `RealmList` to be cleared when inserting a managed `RealmModel` (#3105).
* Fixed a concurrency allocation bug in storage engine which might lead to some random crashes.
* Bulk insertion now throws if it is not called in a transaction (#3173).
* The IllegalStateException thrown when accessing an empty RealmObject is now more meaningful (#3200).
* `insert()` now correctly throws an exception if two different objects have the same primary key (#3212).
* Blackberry Z10 throwing "Function not implemented" (#3178).
* Reduced the number of file descriptors used by Realm Core (#3197).
* Throw a proper `IllegalStateException` if a `RealmChangeListener` is used inside an IntentService (#2875).

### Enhancements

* The Realm Annotation processor no longer consumes the Realm annotations. Allowing other annotation processors to run.

### Internal

* Updated Realm Core to 1.4.2.
* Improved sorting speed.

## 1.1.0 (2016-06-30)

### Bug fixes

* A number of bug fixes in the storage engine related to memory management in rare cases when a Realm has been compacted.
* Disabled the optional API transformer since it has problems with DexGuard (#3022).
* `OnSuccess.OnSuccess()` might not be called with the correct Realm version for async transaction (#1893).
* Fixed a bug in `copyToRealm()` causing a cyclic dependency objects being duplicated.
* Fixed a build failure when model class has a conflicting name such as `Map`, `List`, `String`, ... (#3077).

### Enhancements

* Added `insert(RealmModel obj)`, `insertOrUpdate(RealmModel obj)`, `insert(Collection<RealmModel> collection)` and `insertOrUpdate(Collection<RealmModel> collection)` to perform batch inserts (#1684).
* Enhanced `Table.toString()` to show a PrimaryKey field details (#2903).
* Enabled ReLinker when loading a Realm from a custom path by adding a `RealmConfiguration.Builder(Context, File)` constructor (#2900).
* Changed `targetSdkVersion` of `realm-library` to 24.
* Logs warning if `DynamicRealm` is not closed when GC happens as it does for `Realm`.

### Deprecated

* `RealmConfiguration.Builder(File)`. Use `RealmConfiguration.Builder(Context, File)` instead.

### Internal

* Updated Realm Core to 1.2.0.

## 1.0.1 (2016-05-25)

### Bug fixes

* Fixed a crash when calling `Table.toString()` in debugger (#2429).
* Fixed a race condition which would cause some `RealmResults` to not be properly updated inside a `RealmChangeListener`. This could result in crashes when accessing items from those results (#2926/#2951).
* Revised `RealmResults.isLoaded()` description (#2895).
* Fixed a bug that could cause Realm to lose track of primary key when using `RealmObjectSchema.removeField()` and `RealmObjectSchema.renameField()` (#2829/#2926).
* Fixed a bug that prevented some devices from finding async related JNI methods correctly.
* Updated ProGuard configuration in order not to depend on Android's default configuration (#2972).
* Fixed a race condition between Realms notifications and other UI events. This could e.g. cause ListView to crash (#2990).
* Fixed a bug that allowed both `RealmConfiguration.Builder.assetFile()`/`deleteRealmIfMigrationNeeded()` to be configured at the same time, which leads to the asset file accidentally being deleted in migrations (#2933).
* Realm crashed outright when the same Realm file was opened in two processes. Realm will now optimistically retry opening for 1 second before throwing an Error (#2459).

### Enhancements

* Removes RxJava related APIs during bytecode transforming to make RealmObject plays well with reflection when rx.Observable doesn't exist.

## 1.0.0 (2016-05-25)

No changes since 0.91.1.

## 0.91.1 (2016-05-25)

* Updated Realm Core to 1.0.1.

### Bug fixes

* Fixed a bug when opening a Realm causes a staled memory mapping. Symptoms are error messages like "Bad or incompatible history type", "File format version doesn't match", and "Encrypted interprocess sharing is currently unsupported".

## 0.91.0 (2016-05-20)

* Updated Realm Core to 1.0.0.

### Breaking changes

* Removed all `@Deprecated` methods.
* Calling `Realm.setAutoRefresh()` or `DynamicRealm.setAutoRefresh()` from non-Looper thread throws `IllegalStateException` even if the `autoRefresh` is false (#2820).

### Bug fixes

* Calling RealmResults.deleteAllFromRealm() might lead to native crash (#2759).
* The annotation processor now correctly reports an error if trying to reference interfaces in model classes (#2808).
* Added null check to `addChangeListener` and `removeChangeListener` in `Realm` and `DynamicRealm` (#2772).
* Calling `RealmObjectSchema.addPrimaryKey()` adds an index to the primary key field, and calling `RealmObjectSchema.removePrimaryKey()` removes the index from the field (#2832).
* Log files are not deleted when calling `Realm.deleteRealm()` (#2834).

### Enhancements

* Upgrading to OpenSSL 1.0.1t. From July 11, 2016, Google Play only accept apps using OpenSSL 1.0.1r or later (https://support.google.com/faqs/answer/6376725, #2749).
* Added support for automatically copying an initial database from assets using `RealmConfiguration.Builder.assetFile()`.
* Better error messages when certain file operations fail.

### Credits

* Paweł Surówka (@thesurix) for adding the `RealmConfiguration.Builder.assetFile()`.

## 0.90.1

* Updated Realm Core to 0.100.2.

### Bug fixes

* Opening a Realm while closing a Realm in another thread could lead to a race condition.
* Automatic migration to the new file format could in rare circumstances lead to a crash.
* Fixing a race condition that may occur when using Async API (#2724).
* Fixed CannotCompileException when related class definition in android.jar cannot be found (#2703).

### Enhancements

* Prints path when file related exceptions are thrown.

## 0.90.0

* Updated Realm Core to 0.100.0.

### Breaking changes

* RealmChangeListener provides the changed object/Realm/collection as well (#1594).
* All JSON methods on Realm now only wraps JSONException in RealmException. All other Exceptions are thrown as they are.
* Marked all methods on `RealmObject` and all public classes final (#1594).
* Removed `BaseRealm` from the public API.
* Removed `HandlerController` from the public API.
* Removed constructor of `RealmAsyncTask` from the public API (#1594).
* `RealmBaseAdapter` has been moved to its own GitHub repository: https://github.com/realm/realm-android-adapters
  See https://github.com/realm/realm-android-adapters/blob/master/README.md for further info on how to include it.
* File format of Realm files is changed. Files will be automatically upgraded but opening a Realm file with older
  versions of Realm is not possible.

### Deprecated

* `Realm.allObjects*()`. Use `Realm.where(clazz).findAll*()` instead.
* `Realm.distinct*()`. Use `Realm.where(clazz).distinct*()` instead.
* `DynamicRealm.allObjects*()`. Use `DynamicRealm.where(className).findAll*()` instead.
* `DynamicRealm.distinct*()`. Use `DynamicRealm.where(className).distinct*()` instead.
* `Realm.allObjectsSorted(field, sort, field, sort, field, sort)`. Use `RealmQuery.findAllSorted(field[], sort[])`` instead.
* `RealmQuery.findAllSorted(field, sort, field, sort, field, sort)`. Use `RealmQuery.findAllSorted(field[], sort[])`` instead.
* `RealmQuery.findAllSortedAsync(field, sort, field, sort, field, sort)`. Use `RealmQuery.findAllSortedAsync(field[], sort[])`` instead.
* `RealmConfiguration.setModules()`. Use `RealmConfiguration.modules()` instead.
* `Realm.refresh()` and `DynamicRealm.refresh()`. Use `Realm.waitForChange()`/`stopWaitForChange()` or `DynamicRealm.waitForChange()`/`stopWaitForChange()` instead.

### Enhancements

* `RealmObjectSchema.getPrimaryKey()` (#2636).
* `Realm.createObject(Class, Object)` for creating objects with a primary key directly.
* Unit tests in Android library projects now detect Realm model classes.
* Better error message if `equals()` and `hashCode()` are not properly overridden in custom Migration classes.
* Expanding the precision of `Date` fields to cover full range (#833).
* `Realm.waitForChange()`/`stopWaitForChange()` and `DynamicRealm.waitForChange()`/`stopWaitForChange()` (#2386).

### Bug fixes

* `RealmChangeListener` on `RealmObject` is not triggered when adding listener on returned `RealmObject` of `copyToRealmOrUpdate()` (#2569).

### Credits

* Thanks to Brenden Kromhout (@bkromhout) for adding `RealmObjectSchema.getPrimaryKey()`.

## 0.89.1

### Bug fixes

* @PrimaryKey + @Required on String type primary key no longer throws when using copyToRealm or copyToRealmOrUpdate (#2653).
* Primary key is cleared/changed when calling RealmSchema.remove()/RealmSchema.rename() (#2555).
* Objects implementing RealmModel can be used as a field of RealmModel/RealmObject (#2654).

## 0.89.0

### Breaking changes

* @PrimaryKey field value can now be null for String, Byte, Short, Integer, and Long types. Older Realms should be migrated, using RealmObjectSchema.setNullable(), or by adding the @Required annotation. (#2515).
* `RealmResults.clear()` now throws UnsupportedOperationException. Use `RealmResults.deleteAllFromRealm()` instead.
* `RealmResults.remove(int)` now throws UnsupportedOperationException. Use `RealmResults.deleteFromRealm(int)` instead.
* `RealmResults.sort()` and `RealmList.sort()` now return the sorted result instead of sorting in-place.
* `RealmList.first()` and `RealmList.last()` now throw `ArrayIndexOutOfBoundsException` if `RealmList` is empty.
* Removed deprecated method `Realm.getTable()` from public API.
* `Realm.refresh()` and `DynamicRealm.refresh()` on a Looper no longer have any effect. `RealmObject` and `RealmResults` are always updated on the next event loop.

### Deprecated

* `RealmObject.removeFromRealm()` in place of `RealmObject.deleteFromRealm()`
* `Realm.clear(Class)` in favour of `Realm.delete(Class)`.
* `DynamicRealm.clear(Class)` in place of `DynamicRealm.delete(Class)`.

### Enhancements

* Added a `RealmModel` interface that can be used instead of extending `RealmObject`.
* `RealmCollection` and `OrderedRealmCollection` interfaces have been added. `RealmList` and `RealmResults` both implement these.
* `RealmBaseAdapter` now accept an `OrderedRealmCollection` instead of only `RealmResults`.
* `RealmObjectSchema.isPrimaryKey(String)` (#2440)
* `RealmConfiguration.initialData(Realm.Transaction)` can now be used to populate a Realm file before it is used for the first time.

### Bug fixes

* `RealmObjectSchema.isRequired(String)` and `RealmObjectSchema.isNullable(String)` don't throw when the given field name doesn't exist.

### Credits

* Thanks to @thesurix for adding `RealmConfiguration.initialData()`.

## 0.88.3

* Updated Realm Core to 0.97.3.

### Enhancements

* Throws an IllegalArgumentException when calling Realm.copyToRealm()/Realm.copyToRealmOrUpdate() with a RealmObject which belongs to another Realm instance in a different thread.
* Improved speed of cleaning up native resources (#2496).

### Bug fixes

* Field annotated with @Ignored should not have accessors generated by the bytecode transformer (#2478).
* RealmResults and RealmObjects can no longer accidentially be GC'ed if using `asObservable()`. Previously this caused the observable to stop emitting. (#2485).
* Fixed an build issue when using Realm in library projects on Windows (#2484).
* Custom equals(), toString() and hashCode() are no longer incorrectly overwritten by the proxy class (#2545).

## 0.88.2

* Updated Realm Core to 0.97.2.

### Enhancements

* Outputs additional information when incompatible lock file error occurs.

### Bug fixes

* Race condition causing BadVersionException when running multiple async writes and queries at the same time (#2021/#2391/#2417).

## 0.88.1

### Bug fixes

* Prevent throwing NullPointerException in RealmConfiguration.equals(RealmConfiguration) when RxJava is not in the classpath (#2416).
* RealmTransformer fails because of missing annotation classes in user's project (#2413).
* Added SONAME header to shared libraries (#2432).
* now DynamicRealmObject.toString() correctly shows null value as "null" and the format is aligned to the String from typed RealmObject (#2439).
* Fixed an issue occurring while resolving ReLinker in apps using a library based on Realm (#2415).

## 0.88.0 (2016-03-10)

* Updated Realm Core to 0.97.0.

### Breaking changes

* Realm has now to be installed as a Gradle plugin.
* DynamicRealm.executeTransaction() now directly throws any RuntimeException instead of wrapping it in a RealmException (#1682).
* DynamicRealm.executeTransaction() now throws IllegalArgumentException instead of silently accepting a null Transaction object.
* String setters now throw IllegalArgumentException instead of RealmError for invalid surrogates.
* DynamicRealm.distinct()/distinctAsync() and Realm.distinct()/distinctAsync() now throw IllegalArgumentException instead of UnsupportedOperationException for invalid type or unindexed field.
* All thread local change listeners are now delayed until the next Looper event instead of being triggered when committing.
* Removed RealmConfiguration.getSchemaMediator() from public API which was deprecated in 0.86.0. Please use RealmConfiguration.getRealmObjectClasses() to obtain the set of model classes (#1797).
* Realm.migrateRealm() throws a FileNotFoundException if the Realm file doesn't exist.
* It is now required to unsubscribe from all Realm RxJava observables in order to fully close the Realm (#2357).

### Deprecated

* Realm.getInstance(Context). Use Realm.getInstance(RealmConfiguration) or Realm.getDefaultInstance() instead.
* Realm.getTable(Class) which was public because of the old migration API. Use Realm.getSchema() or DynamicRealm.getSchema() instead.
* Realm.executeTransaction(Transaction, Callback) and replaced it with Realm.executeTransactionAsync(Transaction), Realm.executeTransactionAsync(Transaction, OnSuccess), Realm.executeTransactionAsync(Transaction, OnError) and Realm.executeTransactionAsync(Transaction, OnSuccess, OnError).

### Enhancements

* Support for custom methods, custom logic in accessors, custom accessor names, interface implementation and public fields in Realm objects (#909).
* Support to project Lombok (#502).
* RealmQuery.isNotEmpty() (#2025).
* Realm.deleteAll() and RealmList.deleteAllFromRealm() (#1560).
* RealmQuery.distinct() and RealmResults.distinct() (#1568).
* RealmQuery.distinctAsync() and RealmResults.distinctAsync() (#2118).
* Improved .so loading by using [ReLinker](https://github.com/KeepSafe/ReLinker).
* Improved performance of RealmList#contains() (#897).
* distinct(...) for Realm, DynamicRealm, RealmQuery, and RealmResults can take multiple parameters (#2284).
* "realm" and "row" can be used as field name in model classes (#2255).
* RealmResults.size() now returns Integer.MAX_VALUE when actual size is greater than Integer.MAX_VALUE (#2129).
* Removed allowBackup from AndroidManifest (#2307).

### Bug fixes

* Error occurring during test and (#2025).
* Error occurring during test and connectedCheck of unit test example (#1934).
* Bug in jsonExample (#2092).
* Multiple calls of RealmResults.distinct() causes to return wrong results (#2198).
* Calling DynamicRealmObject.setList() with RealmList<DynamicRealmObject> (#2368).
* RealmChangeListeners did not triggering correctly if findFirstAsync() didn't find any object. findFirstAsync() Observables now also correctly call onNext when the query completes in that case (#2200).
* Setting a null value to trigger RealmChangeListener (#2366).
* Preventing throwing BadVersionException (#2391).

### Credits

* Thanks to Bill Best (@wmbest2) for snapshot testing.
* Thanks to Graham Smith (@grahamsmith) for a detailed bug report (#2200).

## 0.87.5 (2016-01-29)
* Updated Realm Core to 0.96.2.
  - IllegalStateException won't be thrown anymore in RealmResults.where() if the RealmList which the RealmResults is created on has been deleted. Instead, the RealmResults will be treated as empty forever.
  - Fixed a bug causing a bad version exception, when using findFirstAsync (#2115).

## 0.87.4 (2016-01-28)
* Updated Realm Core to 0.96.0.
  - Fixed bug causing BadVersionException or crashing core when running async queries.

## 0.87.3 (2016-01-25)
* IllegalArgumentException is now properly thrown when calling Realm.copyFromRealm() with a DynamicRealmObject (#2058).
* Fixed a message in IllegalArgumentException thrown by the accessors of DynamicRealmObject (#2141).
* Fixed RealmList not returning DynamicRealmObjects of the correct underlying type (#2143).
* Fixed potential crash when rolling back removal of classes that reference each other (#1829).
* Updated Realm Core to 0.95.8.
  - Fixed a bug where undetected deleted object might lead to seg. fault (#1945).
  - Better performance when deleting objects (#2015).

## 0.87.2 (2016-01-08)
* Removed explicit GC call when committing a transaction (#1925).
* Fixed a bug when RealmObjectSchema.addField() was called with the PRIMARY_KEY modifier, the field was not set as a required field (#2001).
* Fixed a bug which could throw a ConcurrentModificationException in RealmObject's or RealmResults' change listener (#1970).
* Fixed RealmList.set() so it now correctly returns the old element instead of the new (#2044).
* Fixed the deployment of source and javadoc jars (#1971).

## 0.87.1 (2015-12-23)
* Upgraded to NDK R10e. Using gcc 4.9 for all architectures.
* Updated Realm Core to 0.95.6
  - Fixed a bug where an async query can be copied incomplete in rare cases (#1717).
* Fixed potential memory leak when using async query.
* Added a check to prevent removing a RealmChangeListener from a non-Looper thread (#1962). (Thank you @hohnamkung)

## 0.87.0 (2015-12-17)
* Added Realm.asObservable(), RealmResults.asObservable(), RealmObject.asObservable(), DynamicRealm.asObservable() and DynamicRealmObject.asObservable().
* Added RealmConfiguration.Builder.rxFactory() and RxObservableFactory for custom RxJava observable factory classes.
* Added Realm.copyFromRealm() for creating detached copies of Realm objects (#931).
* Added RealmObjectSchema.getFieldType() (#1883).
* Added unitTestExample to showcase unit and instrumentation tests. Examples include jUnit3, jUnit4, Espresso, Robolectric, and MPowermock usage with Realm (#1440).
* Added support for ISO8601 based dates for JSON import. If JSON dates are invalid a RealmException will be thrown (#1213).
* Added APK splits to gridViewExample (#1834).

## 0.86.1 (2015-12-11)
* Improved the performance of removing objects (RealmResults.clear() and RealmResults.remove()).
* Updated Realm Core to 0.95.5.
* Updated ProGuard configuration (#1904).
* Fixed a bug where RealmQuery.findFirst() returned a wrong result if the RealmQuery had been created from a RealmResults.where() (#1905).
* Fixed a bug causing DynamicRealmObject.getObject()/setObject() to use the wrong class (#1912).
* Fixed a bug which could cause a crash when closing Realm instances in change listeners (#1900).
* Fixed a crash occurring during update of multiple async queries (#1895).
* Fixed listeners not triggered for RealmObject & RealmResults created using copy or create methods (#1884).
* Fixed RealmChangeListener never called inside RealmResults (#1894).
* Fixed crash when calling clear on a RealmList (#1886).

## 0.86.0 (2015-12-03)
* BREAKING CHANGE: The Migration API has been replaced with a new API.
* BREAKING CHANGE: RealmResults.SORT_ORDER_ASCENDING and RealmResults.SORT_ORDER_DESCENDING constants have been replaced by Sort.ASCENDING and Sort.DESCENDING enums.
* BREAKING CHANGE: RealmQuery.CASE_SENSITIVE and RealmQuery.CASE_INSENSITIVE constants have been replaced by Case.SENSITIVE and Case.INSENSITIVE enums.
* BREAKING CHANGE: Realm.addChangeListener, RealmObject.addChangeListener and RealmResults.addChangeListener hold a strong reference to the listener, you should unregister the listener to avoid memory leaks.
* BREAKING CHANGE: Removed deprecated methods RealmQuery.minimum{Int,Float,Double}, RealmQuery.maximum{Int,Float,Double}, RealmQuery.sum{Int,Float,Double} and RealmQuery.average{Int,Float,Double}. Use RealmQuery.min(), RealmQuery.max(), RealmQuery.sum() and RealmQuery.average() instead.
* BREAKING CHANGE: Removed RealmConfiguration.getSchemaMediator() which is public by mistake. And RealmConfiguration.getRealmObjectClasses() is added as an alternative in order to obtain the set of model classes (#1797).
* BREAKING CHANGE: Realm.addChangeListener, RealmObject.addChangeListener and RealmResults.addChangeListener will throw an IllegalStateException when invoked on a non-Looper thread. This is to prevent registering listeners that will not be invoked.
* BREAKING CHANGE: trying to access a property on an unloaded RealmObject obtained asynchronously will throw an IllegalStateException
* Added new Dynamic API using DynamicRealm and DynamicRealmObject.
* Added Realm.getSchema() and DynamicRealm.getSchema().
* Realm.createOrUpdateObjectFromJson() now works correctly if the RealmObject class contains a primary key (#1777).
* Realm.compactRealm() doesn't throw an exception if the Realm file is opened. It just returns false instead.
* Updated Realm Core to 0.95.3.
  - Fixed a bug where RealmQuery.average(String) returned a wrong value for a nullable Long/Integer/Short/Byte field (#1803).
  - Fixed a bug where RealmQuery.average(String) wrongly counted the null value for average calculation (#1854).

## 0.85.1 (2015-11-23)
* Fixed a bug which could corrupt primary key information when updating from a Realm version <= 0.84.1 (#1775).

## 0.85.0 (2016-11-19)
* BREAKING CHANGE: Removed RealmEncryptionNotSupportedException since the encryption implementation changed in Realm's underlying storage engine. Encryption is now supported on all devices.
* BREAKING CHANGE: Realm.executeTransaction() now directly throws any RuntimeException instead of wrapping it in a RealmException (#1682).
* BREAKING CHANGE: RealmQuery.isNull() and RealmQuery.isNotNull() now throw IllegalArgumentException instead of RealmError if the fieldname is a linked field and the last element is a link (#1693).
* Added Realm.isEmpty().
* Setters in managed object for RealmObject and RealmList now throw IllegalArgumentException if the value contains an invalid (unmanaged, removed, closed, from different Realm) object (#1749).
* Attempting to refresh a Realm while a transaction is in process will now throw an IllegalStateException (#1712).
* The Realm AAR now also contains the ProGuard configuration (#1767). (Thank you @skyisle)
* Updated Realm Core to 0.95.
  - Removed reliance on POSIX signals when using encryption.

## 0.84.2
* Fixed a bug making it impossible to convert a field to become required during a migration (#1695).
* Fixed a bug making it impossible to read Realms created using primary keys and created by iOS (#1703).
* Fixed some memory leaks when an Exception is thrown (#1730).
* Fixed a memory leak when using relationships (#1285).
* Fixed a bug causing cached column indices to be cleared too soon (#1732).

## 0.84.1 (2015-10-28)
* Updated Realm Core to 0.94.4.
  - Fixed a bug that could cause a crash when running the same query multiple times.
* Updated ProGuard configuration. See [documentation](https://realm.io/docs/java/latest/#proguard) for more details.
* Updated Kotlin example to use 1.0.0-beta.
* Fixed warnings reported by "lint -Xlint:all" (#1644).
* Fixed a bug where simultaneous opening and closing a Realm from different threads might result in a NullPointerException (#1646).
* Fixed a bug which made it possible to externally modify the encryption key in a RealmConfiguration (#1678).

## 0.84.0 (2015-10-22)
* Added support for async queries and transactions.
* Added support for parsing JSON Dates with timezone information. (Thank you @LateralKevin)
* Added RealmQuery.isEmpty().
* Added Realm.isClosed() method.
* Added Realm.distinct() method.
* Added RealmQuery.isValid(), RealmResults.isValid() and RealmList.isValid(). Each method checks whether the instance is still valid to use or not(for example, the Realm has been closed or any parent object has been removed).
* Added Realm.isInTransaction() method.
* Updated Realm Core to version 0.94.3.
  - Fallback for mremap() now work correctly on BlackBerry devices.
* Following methods in managed RealmList now throw IllegalStateException instead of native crash when RealmList.isValid() returns false: add(int,RealmObject), add(RealmObject)
* Following methods in managed RealmList now throw IllegalStateException instead of ArrayIndexOutOfBoundsException when RealmList.isValid() returns false: set(int,RealmObject), move(int,int), remove(int), get(int)
* Following methods in managed RealmList now throw IllegalStateException instead of returning 0/null when RealmList.isValid() returns false: clear(), removeAll(Collection), remove(RealmObject), first(), last(), size(), where()
* RealmPrimaryKeyConstraintException is now thrown instead of RealmException if two objects with same primary key are inserted.
* IllegalStateException is now thrown when calling Realm's clear(), RealmResults's remove(), removeLast(), clear() or RealmObject's removeFromRealm() from an incorrect thread.
* Fixed a bug affecting RealmConfiguration.equals().
* Fixed a bug in RealmQuery.isNotNull() which produced wrong results for binary data.
* Fixed a bug in RealmQuery.isNull() and RealmQuery.isNotNull() which validated the query prematurely.
* Fixed a bug where closed Realms were trying to refresh themselves resulting in a NullPointerException.
* Fixed a bug that made it possible to migrate open Realms, which could cause undefined behavior when querying, reading or writing data.
* Fixed a bug causing column indices to be wrong for some edge cases. See #1611 for details.

## 0.83.1 (2015-10-15)
* Updated Realm Core to version 0.94.1.
  - Fixed a bug when using Realm.compactRealm() which could make it impossible to open the Realm file again.
  - Fixed a bug, so isNull link queries now always return true if any part is null.

## 0.83 (2015-10-08)
* BREAKING CHANGE: Database file format update. The Realm file created by this version cannot be used by previous versions of Realm.
* BREAKING CHANGE: Removed deprecated methods and constructors from the Realm class.
* BREAKING CHANGE: Introduced boxed types Boolean, Byte, Short, Integer, Long, Float and Double. Added null support. Introduced annotation @Required to indicate a field is not nullable. String, Date and byte[] became nullable by default which means a RealmMigrationNeededException will be thrown if an previous version of a Realm file is opened.
* Deprecated methods: RealmQuery.minimum{Int,Float,Double}, RealmQuery.maximum{Int,Float,Double}. Use RealmQuery.min() and RealmQuery.max() instead.
* Added support for x86_64.
* Fixed an issue where opening the same Realm file on two Looper threads could potentially lead to an IllegalStateException being thrown.
* Fixed an issue preventing the call of listeners on refresh().
* Opening a Realm file from one thread will no longer be blocked by a transaction from another thread.
* Range restrictions of Date fields have been removed. Date fields now accepts any value. Milliseconds are still removed.

## 0.82.2 (2015-09-04)
* Fixed a bug which might cause failure when loading the native library.
* Fixed a bug which might trigger a timeout in Context.finalize().
* Fixed a bug which might cause RealmObject.isValid() to throw an exception if the object is deleted.
* Updated Realm core to version 0.89.9
  - Fixed a potential stack overflow issue which might cause a crash when encryption was used.
  - Embedded crypto functions into Realm dynamic lib to avoid random issues on some devices.
  - Throw RealmEncryptionNotSupportedException if the device doesn't support Realm encryption. At least one device type (HTC One X) contains system bugs that prevents Realm's encryption from functioning properly. This is now detected, and an exception is thrown when trying to open/create an encrypted Realm file. It's up to the application to catch this and decide if it's OK to proceed without encryption instead.

## 0.82.1 (2015-08-06)
* Fixed a bug where using the wrong encryption key first caused the right key to be seen as invalid.
* Fixed a bug where String fields were ignored when updating objects from JSON with null values.
* Fixed a bug when calling System.exit(0), the process might hang.

## 0.82 (2015-07-28)
* BREAKING CHANGE: Fields with annotation @PrimaryKey are indexed automatically now. Older schemas require a migration.
* RealmConfiguration.setModules() now accept ignore null values which Realm.getDefaultModule() might return.
* Trying to access a deleted Realm object throw throws a proper IllegalStateException.
* Added in-memory Realm support.
* Closing realm on another thread different from where it was created now throws an exception.
* Realm will now throw a RealmError when Realm's underlying storage engine encounters an unrecoverable error.
* @Index annotation can also be applied to byte/short/int/long/boolean/Date now.
* Fixed a bug where RealmQuery objects are prematurely garbage collected.
* Removed RealmQuery.between() for link queries.

## 0.81.1 (2015-06-22)
* Fixed memory leak causing Realm to never release Realm objects.

## 0.81 (2015-06-19)
* Introduced RealmModules for working with custom schemas in libraries and apps.
* Introduced Realm.getDefaultInstance(), Realm.setDefaultInstance(RealmConfiguration) and Realm.getInstance(RealmConfiguration).
* Deprecated most constructors. They have been been replaced by Realm.getInstance(RealmConfiguration) and Realm.getDefaultInstance().
* Deprecated Realm.migrateRealmAtPath(). It has been replaced by Realm.migrateRealm(RealmConfiguration).
* Deprecated Realm.deleteFile(). It has been replaced by Realm.deleteRealm(RealmConfiguration).
* Deprecated Realm.compactFile(). It has been replaced by Realm.compactRealm(RealmConfiguration).
* RealmList.add(), RealmList.addAt() and RealmList.set() now copy unmanaged objects transparently into Realm.
* Realm now works with Kotlin (M12+). (Thank you @cypressious)
* Fixed a performance regression introduced in 0.80.3 occurring during the validation of the Realm schema.
* Added a check to give a better error message when null is used as value for a primary key.
* Fixed unchecked cast warnings when building with Realm.
* Cleaned up examples (remove old test project).
* Added checking for missing generic type in RealmList fields in annotation processor.

## 0.80.3 (2015-05-22)
* Calling Realm.copyToRealmOrUpdate() with an object with a null primary key now throws a proper exception.
* Fixed a bug making it impossible to open Realms created by Realm-Cocoa if a model had a primary key defined.
* Trying to using Realm.copyToRealmOrUpdate() with an object with a null primary key now throws a proper exception.
* RealmChangedListener now also gets called on the same thread that did the commit.
* Fixed bug where Realm.createOrUpdateWithJson() reset Date and Binary data to default values if not found in the JSON output.
* Fixed a memory leak when using RealmBaseAdapter.
* RealmBaseAdapter now allow RealmResults to be null. (Thanks @zaki50)
* Fixed a bug where a change to a model class (`RealmList<A>` to `RealmList<B>`) would not throw a RealmMigrationNeededException.
* Fixed a bug where setting multiple RealmLists didn't remove the previously added objects.
* Solved ConcurrentModificationException thrown when addChangeListener/removeChangeListener got called in the onChange. (Thanks @beeender)
* Fixed duplicated listeners in the same realm instance. Trying to add duplicated listeners is ignored now. (Thanks @beeender)

## 0.80.2 (2015-05-04)
* Trying to use Realm.copyToRealmOrUpdate() with an object with a null primary key now throws a proper exception.
* RealmMigrationNeedException can now return the path to the Realm that needs to be migrated.
* Fixed bug where creating a Realm instance with a hashcode collision no longer returned the wrong Realm instance.
* Updated Realm Core to version 0.89.2
  - fixed bug causing a crash when opening an encrypted Realm file on ARM64 devices.

## 0.80.1 (2015-04-16)
* Realm.createOrUpdateWithJson() no longer resets fields to their default value if they are not found in the JSON input.
* Realm.compactRealmFile() now uses Realm Core's compact() method which is more failure resilient.
* Realm.copyToRealm() now correctly handles referenced child objects that are already in the Realm.
* The ARM64 binary is now properly a part of the Eclipse distribution package.
* A RealmMigrationExceptionNeeded is now properly thrown if @Index and @PrimaryKey are not set correctly during a migration.
* Fixed bug causing Realms to be cached even though they failed to open correctly.
* Added Realm.deleteRealmFile(File) method.
* Fixed bug causing queries to fail if multiple Realms has different field ordering.
* Fixed bug when using Realm.copyToRealm() with a primary key could crash if default value was already used in the Realm.
* Updated Realm Core to version 0.89.0
  - Improved performance for sorting RealmResults.
  - Improved performance for refreshing a Realm after inserting or modifying strings or binary data.
  - Fixed bug causing incorrect result when querying indexed fields.
  - Fixed bug causing corruption of string index when deleting an object where there are duplicate values for the indexed field.
  - Fixed bug causing a crash after compacting the Realm file.
* Added RealmQuery.isNull() and RealmQuery.isNotNull() for querying relationships.
* Fixed a potential NPE in the RealmList constructor.

## 0.80 (2015-03-11)
* Queries on relationships can be case sensitive.
* Fixed bug when importing JSONObjects containing NULL values.
* Fixed crash when trying to remove last element of a RealmList.
* Fixed bug crashing annotation processor when using "name" in model classes for RealmObject references
* Fixed problem occurring when opening an encrypted Realm with two different instances of the same key.
* Version checker no longer reports that updates are available when latest version is used.
* Added support for static fields in RealmObjects.
* Realm.writeEncryptedCopyTo() has been reenabled.

## 0.79.1 (2015-02-20)
* copyToRealm() no longer crashes on cyclic data structures.
* Fixed potential crash when using copyToRealmOrUpdate with an object graph containing a mix of elements with and without primary keys.

## 0.79 (2015-02-16)
* Added support for ARM64.
* Added RealmQuery.not() to negate a query condition.
* Added copyToRealmOrUpdate() and createOrUpdateFromJson() methods, that works for models with primary keys.
* Made the native libraries much smaller. Arm went from 1.8MB to 800KB.
* Better error reporting when trying to create or open a Realm file fails.
* Improved error reporting in case of missing accessors in model classes.
* Re-enabled RealmResults.remove(index) and RealmResults.removeLast().
* Primary keys are now supported through the @PrimaryKey annotation.
* Fixed error when instantiating a Realm with the wrong key.
* Throw an exception if deleteRealmFile() is called when there is an open instance of the Realm.
* Made migrations and compression methods synchronised.
* Removed methods deprecated in 0.76. Now Realm.allObjectsSorted() and RealmQuery.findAllSorted() need to be used instead.
* Reimplemented Realm.allObjectSorted() for better performance.

## 0.78 (2015-01-22)
* Added proper support for encryption. Encryption support is now included by default. Keys are now 64 bytes long.
* Added support to write an encrypted copy of a Realm.
* Realm no longer incorrectly warns that an instance has been closed too many times.
* Realm now shows a log warning if an instance is being finalized without being closed.
* Fixed bug causing Realms to be cached during a RealmMigration resulting in invalid realms being returned from Realm.getInstance().
* Updated core to 0.88.

## 0.77 (2015-01-16)
* Added Realm.allObjectsSorted() and RealmQuery.findAllSorted() and extending RealmResults.sort() for multi-field sorting.
* Added more logging capabilities at the JNI level.
* Added proper encryption support. NOTE: The key has been increased from 32 bytes to 64 bytes (see example).
* Added support for unmanaged objects and custom constructors.
* Added more precise imports in proxy classes to avoid ambiguous references.
* Added support for executing a transaction with a closure using Realm.executeTransaction().
* Added RealmObject.isValid() to test if an object is still accessible.
* RealmResults.sort() now has better error reporting.
* Fixed bug when doing queries on the elements of a RealmList, ie. like Realm.where(Foo.class).getBars().where().equalTo("name").
* Fixed bug causing refresh() to be called on background threads with closed Realms.
* Fixed bug where calling Realm.close() too many times could result in Realm not getting closed at all. This now triggers a log warning.
* Throw NoSuchMethodError when RealmResults.indexOf() is called, since it's not implemented yet.
* Improved handling of empty model classes in the annotation processor
* Removed deprecated static constructors.
* Introduced new static constructors based on File instead of Context, allowing to save Realm files in custom locations.
* RealmList.remove() now properly returns the removed object.
* Calling realm.close() no longer prevent updates to other open realm instances on the same thread.

## 0.76.0 (2014-12-19)
* RealmObjects can now be imported using JSON.
* Gradle wrapper updated to support Android Studio 1.0.
* Fixed bug in RealmObject.equals() so it now correctly compares two objects from the same Realm.
* Fixed bug in Realm crashing for receiving notifications after close().
* Realm class is now marked as final.
* Replaced concurrency example with a better thread example.
* Allowed to add/remove RealmChangeListeners in RealmChangeListeners.
* Upgraded to core 0.87.0 (encryption support, API changes).
* Close the Realm instance after migrations.
* Added a check to deny the writing of objects outside of a transaction.

## 0.75.1 (2014-12-03)
* Changed sort to be an in-place method.
* Renamed SORT_ORDER_DECENDING to SORT_ORDER_DESCENDING.
* Added sorting functionality to allObjects() and findAll().
* Fixed bug when querying a date column with equalTo(), it would act as lessThan()

## 0.75.0 (2014-11-28)
* Realm now implements Closeable, allowing better cleanup of native resources.
* Added writeCopyTo() and compactRealmFile() to write and compact a Realm to a new file.
* RealmObject.toString(), equals() and hashCode() now support models with cyclic references.
* RealmResults.iterator() and listIterator() now correctly iterates the results when using remove().
* Bug fixed in Exception text when field names was not matching the database.
* Bug fixed so Realm no longer throws an Exception when removing the last object.
* Bug fixed in RealmResults which prevented sub-querying.
* The Date type does not support millisecond resolution, and dates before 1901-12-13 and dates after 2038-01-19 are not supported on 32 bit systems.
* Fixed bug so Realm no longer throws an Exception when removing the last object.
* Fixed bug in RealmResults which prevented sub-querying.

## 0.74.0 (2014-11-19)
* Added support for more field/accessors naming conventions.
* Added case sensitive versions of string comparison operators equalTo and notEqualTo.
* Added where() to RealmList to initiate queries.
* Added verification of fields names in queries with links.
* Added exception for queries with invalid field name.
* Allow static methods in model classes.
* An exception will now be thrown if you try to move Realm, RealmResults or RealmObject between threads.
* Fixed a bug in the calculation of the maximum of date field in a RealmResults.
* Updated core to 0.86.0, fixing a bug in cancelling an empty transaction, and major query speedups with floats/doubles.
* Consistent handling of UTF-8 strings.
* removeFromRealm() now calls moveLastOver() which is faster and more reliable when deleting multiple objects.

## 0.73.1 (2014-11-05)
* Fixed a bug that would send infinite notifications in some instances.

## 0.73.0 (2014-11-04)
* Fixed a bug not allowing queries with more than 1024 conditions.
* Rewritten the notification system. The API did not change but it's now much more reliable.
* Added support for switching auto-refresh on and off (Realm.setAutoRefresh).
* Added RealmBaseAdapter and an example using it.
* Added deleteFromRealm() method to RealmObject.

## 0.72.0 (2014-10-27)
* Extended sorting support to more types: boolean, byte, short, int, long, float, double, Date, and String fields are now supported.
* Better support for Java 7 and 8 in the annotations processor.
* Better support for the Eclipse annotations processor.
* Added Eclipse support to the distribution folder.
* Added Realm.cancelTransaction() to cancel/abort/rollback a transaction.
* Added support for link queries in the form realm.where(Owner.class).equalTo("cat.age", 12).findAll().
* Faster implementation of RealmQuery.findFirst().
* Upgraded core to 0.85.1 (deep copying of strings in queries; preparation for link queries).

## 0.71.0 (2014-10-07)
* Simplified the release artifact to a single Jar file.
* Added support for Eclipse.
* Added support for deploying to Maven.
* Throw exception if nested transactions are used (it's not allowed).
* Javadoc updated.
* Fixed [bug in RealmResults](https://github.com/realm/realm-java/issues/453).
* New annotation @Index to add search index to a field (currently only supporting String fields).
* Made the annotations processor more verbose and strict.
* Added RealmQuery.count() method.
* Added a new example about concurrency.
* Upgraded to core 0.84.0.

## 0.70.1 (2014-09-30)
* Enabled unit testing for the realm project.
* Fixed handling of camel-cased field names.

## 0.70.0 (2014-09-29)
* This is the first public beta release.<|MERGE_RESOLUTION|>--- conflicted
+++ resolved
@@ -1,8 +1,4 @@
-<<<<<<< HEAD
-## 3.3.2 (2017-06-09)
-=======
 ## 3.4.0 (YYYY-MM-DD)
->>>>>>> d03e802b
 
 ### Breaking Changes
 
@@ -14,6 +10,16 @@
 
 ### Bug Fixes
 
+### Internal
+
+* Upgraded to Realm Sync 1.9.1
+* Upgraded to Realm Core 2.8.0
+
+
+## 3.3.2 (2017-06-09)
+
+### Bug Fixes
+
 * [ObjectServer] Fixed a crash when an authentication error happens (#4726).
 * [ObjectServer] Enabled encryption with Sync (#4561).
 * [ObjectServer] Admin users did not connect correctly to the server (#4750).
@@ -21,8 +27,6 @@
 ### Internal
 
 * Factor out internal interface ManagedObject
-* Upgraded to Realm Sync 1.9.1
-* Upgraded to Realm Core 2.8.0
 
 ## 3.3.1 (2017-05-26)
 
