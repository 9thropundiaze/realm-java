--- conflicted
+++ resolved
@@ -1,11 +1,4 @@
-<<<<<<< HEAD
-## 5.0.2 (YYYY-MM-DD)
-
-### Bug Fixes
-
-* Changing a primary key from being nullable to being required could result in objects being deleted (##5899).
-=======
-## 5.1.0 (YYYY-MM-DD)
+## 5.1.0 (2018-04-25)
 
 ### Enhancements
 
@@ -18,7 +11,10 @@
   username (#5821).
 * `RealmQuery.in()` now support `null` which will always return no matches (#4011).
 * Added support for `RealmQuery.alwaysTrue()` and `RealmQuery.alwaysFalse()`.
->>>>>>> 81623968
+
+### Bug Fixes
+
+* Changing a primary key from being nullable to being required could result in objects being deleted (##5899).
 
 
 ## 5.0.1 (2018-04-09)
