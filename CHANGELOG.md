--- conflicted
+++ resolved
@@ -1,4 +1,3 @@
-<<<<<<< HEAD
 This branch tracks the Realm Java SDK release with support for Android Gradle Plugin version 7.4 and
 newer. For releases supporting the current Android Gradle Plugin (7.3.x and below) please refer to 
 the main release [CHANGELOG.md](https://github.com/realm/realm-java/blob/releases/CHANGELOG.md).
@@ -9,6 +8,7 @@
 * None.
 
 ### Fixed
+* Added support for automatic handling of orphan embedded objects after migrating regular object properties to become embedded objects. (Issue [#7769](https://github.com/realm/realm-java/issues/7769)).
 * Unit tests not being executed. (Issue [#7771](https://github.com/realm/realm-java/issues/7771))
 * Instrumented unit tests failed to execute because of the Realm dependencies being missing. (Issue [#7736](https://github.com/realm/realm-java/issues/7736))
 
@@ -39,26 +39,18 @@
 
 
 ## 10.13.1-transformer-api (2023-01-16)
-=======
-## 10.13.1 (2023-03-16)
->>>>>>> 7219b6a9
-
-### Enhancements
-* None.
-
-### Fixed
-<<<<<<< HEAD
+
+### Enhancements
+* None.
+
+### Fixed
 * Add support for Gradle configuration cache. (Issue [#7299](https://github.com/realm/realm-java/issues/7299))
-=======
-* Added support for automatic handling of orphan embedded objects after migrating regular object properties to become embedded objects. (Issue [#7769](https://github.com/realm/realm-java/issues/7769)).
->>>>>>> 7219b6a9
 
 ### Compatibility
 * File format: Generates Realms with format v22. Unsynced Realms will be upgraded from Realm Java 2.0 and later. Synced Realms can only be read and upgraded if created with Realm Java v10.0.0-BETA.1.
 * APIs are backwards compatible with all previous release of realm-java in the 10.6.y series.
 * Realm Studio 11.0.0-alpha.0 or above is required to open Realms created by this version.
 
-<<<<<<< HEAD
 ### Internal
 * None.
 
@@ -67,10 +59,6 @@
 
 
 ## 10.13.0-transformer-api (2012-12-12)
-=======
-
-## 10.13.0 (2022-12-05)
->>>>>>> 7219b6a9
 
 ### Enhancements
 * [RealmApp] Added option for working with Device Sync from an internal network. `SyncConfiguration.trustedRootCA(assetPath)` can embed a custom certificate in the app that will be used by Sync. (Issue [#7739](https://github.com/realm/realm-java/pull/7739)).
