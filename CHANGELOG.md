--- conflicted
+++ resolved
@@ -1,8 +1,4 @@
-<<<<<<< HEAD
 ## 10.0.0-RC.2 (2020-10-12)
-
-### Breaking Changes
-* None.
 
 ### Enhancements
 * [RealmApp] Illegal schemas where embedded object classes referenced each other is now correctly detected and throws and exception when opening a Realm with such a schema.
@@ -166,9 +162,6 @@
 
 The old Realm Cloud legacy API's have undergone significant refactoring. The new API's are all located in the `io.realm.mongodb` package with `io.realm.mongodb.App` as the entry point.
 
-### Breaking Changes
-* None.
-
 ### Enhancements
 * [RealmApp] Added support for Api Keys, Server Api Keys and Custom Functions as Credential types when logging in.
 * Added support for `distinct` queries on non-index and linked fields. (Issue [#1906](https://github.com/realm/realm-java/issues/1906))
@@ -217,74 +210,10 @@
 
 ### Breaking Changes
 * None.
-=======
-## 7.0.8 (2020-10-01)
-
-### Enhancements
-* Slightly improve performance of most operations which read data from the Realm file.
-
-### Fixes
-* Making a query in an indexed property may give a "Key not found" exception. (.NET issue [#2025](https://github.com/realm/realm-dotnet/issues/2025), since 7.0.0)
-* Queries for null on non-nullable indexed integer properties could return wrong results if 0 entries should be found. (Since 7.0.0)
-* Rerunning an equals query on an indexed string column which previously had more than one match and now has one match would sometimes throw a "key not found" exception. (Cocoa issue [#6536](https://github.com/realm/realm-cocoa/issues/6536), Since 7.0.0)
-
-### Compatibility
-* Realm Object Server: 3.23.1 or later.
-* File format: Generates Realms with format v11 (Reads and upgrades all previous formats from Realm Java 2.0 and later).
-* APIs are backwards compatible with all previous release of realm-java in the 7.x.y series.
-
-### Internal
-* Upgraded to Object Store commit: 8a68df3e9fa7743c13d927eb7fc330ed9bb06693.
-* Upgraded to Realm Sync: 5.0.28.
-* Upgraded to Realm Core: 6.1.3.
-
-
-## 7.0.7 (2020-09-25)
 
 ### Enhancements
 * None.
 
-### Fixes
-* When querying a class where object references are part of the condition, the application may crash if objects have recently been added to the target table. (Issue [#7118](https://github.com/realm/realm-java/issues/7118), since v7.0.0)
-
-### Compatibility
-* Realm Object Server: 3.23.1 or later.
-* File format: Generates Realms with format v11 (Reads and upgrades all previous formats from Realm Java 2.0 and later).
-* APIs are backwards compatible with all previous release of realm-java in the 7.x.y series.
-
-### Internal
-* Upgraded to Object Store commit: 37e86c2905bfd424c16fc5d7860a1298bfc0ffa2.
-* Upgraded to Realm Sync: 5.0.25.
-* Upgraded to Realm Core: 6.1.1.
-
-
-## 7.0.6 (2020-09-18)
-
-### Enhancements
-* Better exception messaging for UTF encoding errors. ([Issue #7093](https://github.com/realm/realm-java/pull/7093))
-
-### Fixes
-* Fixes concurrent modification exceptions in the schema when refreshing a Realm (Issue [#6876](https://github.com/realm/realm-java/issues/6876))
-* If you use encryption your application cound crash with a message like "Opening Realm files of format version 0 is not supported by this version of Realm". ([#6889](https://github.com/realm/realm-java/issues/6889) among others, since v7.0.0)
-
-### Compatibility
-* Realm Object Server: 3.23.1 or later.
-* Realm Studio: 5.0.0 or later.
-* File format: Generates Realms with format v11 (Reads and upgrades all previous formats from Realm Java 2.0 and later).
-* APIs are backwards compatible with all previous release of realm-java in the 7.x.y series.
-
-### Internal
-* Upgraded to Object Store commit: e29b5515df8b8adfe2454424b78878bb63879307.
-* Upgraded to Realm Sync: 5.0.23.
-* Upgraded to Realm Core: 6.0.26.
-
-## 7.0.5 (2020-09-09)
->>>>>>> 20f49687
-
-### Enhancements
-* None.
-
-<<<<<<< HEAD
 ### Fixed
 * [RealmApp] When restarting an app, the base URL used would in some cases be incorrect. (Since 10.0.0-BETA.2)
 
@@ -305,31 +234,10 @@
 
 ### Breaking Changes
 * None.
-=======
-### Fixes
-* If you have a Realm file growing towards 2Gb and have a model class with more than 16 properties, then you may get a "Key not found" exception when updating an object. (Realm JS issue [#3194](https://github.com/realm/realm-js/issues/3194), since v7.0.0)
-* In cases where you have more than 32 properties in a model class, you may get a currrupted file resulting in various crashes (Issue [#7057](https://github.com/realm/realm-java/issues/7057), since v7.0.0)
-
-### Compatibility
-* Realm Object Server: 3.23.1 or later.
-* Realm Studio: 5.0.0 or later.
-* File format: Generates Realms with format v11 (Reads and upgrades all previous formats from Realm Java 2.0 and later).
-* APIs are backwards compatible with all previous release of realm-java in the 7.x.y series.
-
-### Internal
-* Upgraded to Realm Sync: 5.0.22.
-* Upgraded to Realm Core: 6.0.25.
-
-
-## 7.0.4 (2020-09-08)
-
-Note: Fileformat has been bumped from 10 to 11. This means that downgrading to an earlier version of Realm is not possible and Realm Studio 5.0.0 must be used to view Realm files.
->>>>>>> 20f49687
 
 ### Enhancements
 * None.
 
-<<<<<<< HEAD
 ### Fixed
 * [RealmApp] `AppConfiguration` did not fallback to the correct default baseUrl if none was provided. (Since 10.0.0-BETA.1)
 * [RealmApp] When restarting an app, re-using the already logged in user would result in Sync not resuming. (Since 10.0.0-BETA.1)
@@ -383,8 +291,94 @@
 * Updated compileSdkVersion to 29.
 
 
-## 7.0.2(2020-08-14)
-=======
+## 7.0.8 (2020-10-01)
+
+### Enhancements
+* Slightly improve performance of most operations which read data from the Realm file.
+
+### Fixes
+* Making a query in an indexed property may give a "Key not found" exception. (.NET issue [#2025](https://github.com/realm/realm-dotnet/issues/2025), since 7.0.0)
+* Queries for null on non-nullable indexed integer properties could return wrong results if 0 entries should be found. (Since 7.0.0)
+* Rerunning an equals query on an indexed string column which previously had more than one match and now has one match would sometimes throw a "key not found" exception. (Cocoa issue [#6536](https://github.com/realm/realm-cocoa/issues/6536), Since 7.0.0)
+
+### Compatibility
+* Realm Object Server: 3.23.1 or later.
+* File format: Generates Realms with format v11 (Reads and upgrades all previous formats from Realm Java 2.0 and later).
+* APIs are backwards compatible with all previous release of realm-java in the 7.x.y series.
+
+### Internal
+* Upgraded to Object Store commit: 8a68df3e9fa7743c13d927eb7fc330ed9bb06693.
+* Upgraded to Realm Sync: 5.0.28.
+* Upgraded to Realm Core: 6.1.3.
+
+
+## 7.0.7 (2020-09-25)
+
+### Enhancements
+* None.
+
+### Fixes
+* When querying a class where object references are part of the condition, the application may crash if objects have recently been added to the target table. (Issue [#7118](https://github.com/realm/realm-java/issues/7118), since v7.0.0)
+
+### Compatibility
+* Realm Object Server: 3.23.1 or later.
+* File format: Generates Realms with format v11 (Reads and upgrades all previous formats from Realm Java 2.0 and later).
+* APIs are backwards compatible with all previous release of realm-java in the 7.x.y series.
+
+### Internal
+* Upgraded to Object Store commit: 37e86c2905bfd424c16fc5d7860a1298bfc0ffa2.
+* Upgraded to Realm Sync: 5.0.25.
+* Upgraded to Realm Core: 6.1.1.
+
+
+## 7.0.6 (2020-09-18)
+
+### Enhancements
+* Better exception messaging for UTF encoding errors. ([Issue #7093](https://github.com/realm/realm-java/pull/7093))
+
+### Fixes
+* Fixes concurrent modification exceptions in the schema when refreshing a Realm (Issue [#6876](https://github.com/realm/realm-java/issues/6876))
+* If you use encryption your application cound crash with a message like "Opening Realm files of format version 0 is not supported by this version of Realm". ([#6889](https://github.com/realm/realm-java/issues/6889) among others, since v7.0.0)
+
+### Compatibility
+* Realm Object Server: 3.23.1 or later.
+* Realm Studio: 5.0.0 or later.
+* File format: Generates Realms with format v11 (Reads and upgrades all previous formats from Realm Java 2.0 and later).
+* APIs are backwards compatible with all previous release of realm-java in the 7.x.y series.
+
+### Internal
+* Upgraded to Object Store commit: e29b5515df8b8adfe2454424b78878bb63879307.
+* Upgraded to Realm Sync: 5.0.23.
+* Upgraded to Realm Core: 6.0.26.
+
+
+## 7.0.5 (2020-09-09)
+
+### Enhancements
+* None.
+
+### Fixes
+* If you have a Realm file growing towards 2Gb and have a model class with more than 16 properties, then you may get a "Key not found" exception when updating an object. (Realm JS issue [#3194](https://github.com/realm/realm-js/issues/3194), since v7.0.0)
+* In cases where you have more than 32 properties in a model class, you may get a currrupted file resulting in various crashes (Issue [#7057](https://github.com/realm/realm-java/issues/7057), since v7.0.0)
+
+### Compatibility
+* Realm Object Server: 3.23.1 or later.
+* Realm Studio: 5.0.0 or later.
+* File format: Generates Realms with format v11 (Reads and upgrades all previous formats from Realm Java 2.0 and later).
+* APIs are backwards compatible with all previous release of realm-java in the 7.x.y series.
+
+### Internal
+* Upgraded to Realm Sync: 5.0.22.
+* Upgraded to Realm Core: 6.0.25.
+
+
+## 7.0.4 (2020-09-08)
+
+Note: Fileformat has been bumped from 10 to 11. This means that downgrading to an earlier version of Realm is not possible and Realm Studio 5.0.0 must be used to view Realm files.
+
+### Enhancements
+* None.
+
 ### Fixes
 * In some cases a frozen Realm of the wrong version could be returned. ([ObjectStore issue #1078](https://github.com/realm/realm-object-store/pull/1078))
 * Upgrading files with string primary keys would result in a file where it was not possible to find the objects by primary key. ([Core issue #3893](https://github.com/realm/realm-core/pull/3893), since 7.0.0)
@@ -425,7 +419,6 @@
 
 
 ## 7.0.2 (2020-08-14)
->>>>>>> 20f49687
 
 ### Enhancements
 * None.
@@ -471,11 +464,9 @@
 
 ## 7.0.0 (2020-05-16)
 
-<<<<<<< HEAD
+NOTE: This version bumps the Realm file format to version 10. Files created with previous versions of Realm will be automatically upgraded. It is not possible to downgrade to version 9 or earlier. Only [Studio 3.11](https://github.com/realm/realm-studio/releases/tag/v3.11.0) or later will be able to open the new file format. 
 NOTE: This version bumps the Realm file format to version 10. Files created with previous versions of Realm will be automatically upgraded. It is not possible to downgrade to version 9 or earlier. Only [Studio 3.11](https://github.com/realm/realm-studio/releases/tag/v3.11.0) or later will be able to open the new file format.
-=======
 NOTE: This version bumps the Realm file format to version 10. Files created with previous versions of Realm will be automatically upgraded. It is not possible to downgrade to version 9 or earlier. Only [Realm Studio 4](https://github.com/realm/realm-studio/releases/tag/v4.0.0) or later will be able to open the new file format. 
->>>>>>> 20f49687
 
 ### Breaking Changes
 * [ObjectServer] Removed deprecated method `SyncConfiguration.Builder.partialRealm()`. Use `SyncConfiguration.Builder.fullSynchronization()` instead.
