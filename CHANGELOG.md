--- conflicted
+++ resolved
@@ -1,4 +1,3 @@
-<<<<<<< HEAD
 ## 10.2.0 (2020-12-02)
 
 ### Deprecated
@@ -12,7 +11,6 @@
 
 ### Fixes
 * [RealmApp] Bug that would prevent eventual consistency during conflict resolution. Affected clients would experience data divergence and potentially consistency errors as a result if they experienced conflict resolution between cycles of Create-Erase-Create for objects with primary keys.
-* Complementary fix for missed edge case in https://github.com/realm/realm-java/pull/7220 where KAPT crash if we process a RealmObject referencing a type in RealmList defined in another module. (Issue [#7213](https://github.com/realm/realm-java/issues/7213), since v10.0.0).
 * Clean up JNI references to prevent crash from JNI reference table overflow (Issue [#7217](https://github.com/realm/realm-java/issues/7217))
 
 ### Compatibility
@@ -41,7 +39,8 @@
 * APIs are backwards compatible with all previous release of realm-java in the 10.x.y series.
 * Realm Studio 10.0.0 or above is required to open Realms created by this version.
 
-## 10.1.1 (2020-10-27)
+
+## 10.1.1 (2020-11-27)
 
 ### Breaking Changes
 * None.
@@ -63,10 +62,7 @@
 * Updated to Object Store commit: fc6daca61133aa9601e4cb34fbeb9ec7569e162e.
 
 
-## 10.1.0 (2020-10-23)
-=======
 ## 10.1.0 (2020-11-23)
->>>>>>> b9dd6d1d
 
 ### Breaking Changes
 * None.
