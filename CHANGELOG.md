## 4.1.1 (YYYY-MM-DD)

<<<<<<< HEAD
### Breaking Changes

### Enhancements

### Bug Fixes

### Interal

* Updated Realm Sync to 2.1.0

### Credits
=======
## Bug Fixes

# Fixed the compile warnings of using deprecated method `RealmProxyMediator.getTableName()` in generated mediator classes (#5455).
>>>>>>> 9f4f550a


## 4.1.0 (2017-10-20)

## Enhancements

* `Realm.deleteRealm()` and `RealmConfiguration.assetFile()` are multi-processes safe now.

## Bug Fixes

* Fix some potential database corruption caused by deleting the Realm file while a Realm instance are still opened in another process or the sync client thread.
* Added `realm.ignoreKotlinNullability` as a kapt argument to disable treating kotlin non-null types as `@Required` (#5412) (introduced in `v3.6.0`).
* Increased http connect/write timeout for low bandwidth network.


## 4.0.0 (2017-10-16)

## Breaking Changes

The internal file format has been upgraded. Opening an older Realm will upgrade the file automatically, but older versions of Realm will no longer be able to read the file.

* [ObjectServer] Updated protocol version to 22 which is only compatible with Realm Object Server >= 2.0.0.
* [ObjectServer] Removed deprecated APIs `SyncUser.retrieveUser()` and `SyncUser.retrieveUserAsync()`. Use `SyncUser.retrieveInfoForUser()` and `retrieveInfoForUserAsync()` instead.
* [ObjectServer] `SyncUser.Callback` now accepts a generic parameter indicating type of object returned when `onSuccess` is called.
* [ObjectServer] Renamed `SyncUser.getAccessToken` to `SyncUser.getRefreshToken`.
* [ObjectServer] Removed deprecated API `SyncUser.getManagementRealm()`.
* Calling `distinct()` on a sorted `RealmResults` no longer clears any sorting defined (#3503).
* Relaxed upper bound of type parameter of `RealmList`, `RealmQuery`, `RealmResults`, `RealmCollection`, `OrderedRealmCollection` and `OrderedRealmCollectionSnapshot`.
* Realm has upgraded its RxJava1 support to RxJava2 (#3497)
  * `Realm.asObservable()` has been renamed to `Realm.asFlowable()`.
  * `RealmList.asObservable()` has been renamed to `RealmList.asFlowable()`.
  * `RealmResults.asObservable()` has been renamed to `RealmResults.asFlowable()`.
  * `RealmObject.asObservable()` has been renamed to `RealmObject.asFlowable()`.
  * `RxObservableFactory` now return RxJava2 types instead of RxJava1 types.
* Removed deprecated APIs `RealmSchema.close()` and `RealmObjectSchema.close()`. Those don't have to be called anymore.
* Removed deprecated API `RealmResults.removeChangeListeners()`. Use `RealmResults.removeAllChangeListeners()` instead.
* Removed deprecated API `RealmObject.removeChangeListeners()`. Use `RealmObject.removeAllChangeListeners()` instead.
* Removed `UNSUPPORTED_TABLE`, `UNSUPPORTED_MIXED` and `UNSUPPORTED_DATE` from `RealmFieldType`.
* Removed deprecated API `RealmResults.distinct()`/`RealmResults.distinctAsync()`. Use `RealmQuery.distinct()`/`RealmQuery.distinctAsync()` instead.
* `RealmQuery.createQuery(Realm, Class)`, `RealmQuery.createDynamicQuery(DynamicRealm, String)`, `RealmQuery.createQueryFromResult(RealmResults)` and `RealmQuery.createQueryFromList(RealmList)` have been removed. Use `Realm.where(Class)`, `DynamicRealm.where(String)`, `RealmResults.where()` and `RealmList.where()` instead.

## Enhancements

* [ObjectServer] `SyncUserInfo` now also exposes a users metadata using `SyncUserInfo.getMetadata()`
* `RealmList` can now contain `String`, `byte[]`, `Boolean`, `Long`, `Integer`, `Short`, `Byte`, `Double`, `Float` and `Date` values. [Queries](https://github.com/realm/realm-java/issues/5361) and [Importing primitive lists from JSON](https://github.com/realm/realm-java/issues/5361) are not supported yet.
* Added support for lists of primitives in `RealmObjectSchema` with `addRealmListField(String fieldName, Class<?> primitiveType)`
* Added support for lists of primitives in `DynamicRealmObject` with `setList(String fieldName, RealmList<?> list)` and `getList(String fieldName, Class<?> primitiveType)`.
* Minor performance improvement when copy/insert objects into Realm.
* Added `static RealmObject.getRealm(RealmModel)`, `RealmObject.getRealm()` and `DynamicRealmObject.getDynamicRealm()` (#4720).
* Added `RealmResults.asChangesetObservable()` that emits the pair `(results, changeset)` (#4277).
* Added `RealmList.asChangesetObservable()` that emits the pair `(list, changeset)` (#4277).
* Added `RealmObject.asChangesetObservable()` that emits the pair `(object, changeset)` (#4277).
* All Realm annotations are now kept at runtime, allowing runtime tools access to them (#5344).
* Speedup schema initialization when a Realm file is first accessed (#5391).

## Bug Fixes

* [ObjectServer] Exposing a `RealmConfiguration` that allows a user to open the backup Realm after the client reset (#4759/#5223).
* [ObjectServer] Realm no longer throws a native “unsupported instruction” exception in some cases when opening a synced Realm asynchronously (https://github.com/realm/realm-object-store/issues/502).
* [ObjectServer] Fixed "Cannot open the read only Realm" issue when get`PermissionManager` (#5414).
* Throw `IllegalArgumentException` instead of `IllegalStateException` when calling string/binary data setters if the data length exceeds the limit.
* Added support for ISO8601 2-digit time zone designators (#5309).
* "Bad File Header" caused by the device running out of space while compacting the Realm (#5011).
* `RealmQuery.equalTo()` failed to find null values on an indexed field if using Case.INSENSITIVE (#5299).
* Assigning a managed object's own list to itself would accidentally clear it (#5395).
* Don't try to acquire `ApplicationContext` if not available in `Realm.init(Context)` (#5389).
* Removing and re-adding a changelistener from inside a changelistener sometimes caused notifications to be missed (#5411).

## Internal

* Upgraded to Realm Sync 2.0.2.
* Upgraded to Realm Core 4.0.2.
* Upgraded to OkHttp 3.9.0.
* Upgraded to RxJava 2.1.4.
* Use Object Store to create the primary key table.

### Credits

Thanks to @JussiPekonen for adding support for 2-digit time zone designators when importing JSON (#5309).


## 3.7.2 (2017-09-12)

### Bug Fixes

* Fixed a JNI memory issue when doing queries which might potentially cause various native crashes.
* Fixed a bug that `RealmList.deleteFromRealm(int)`, `RealmList.deleteFirstFromRealm()` and `RealmList.deleteLastFromRealm()` did not remove target objects from Realm. This bug was introduced in `3.7.1` (#5233).
* Crash with "'xxx' doesn't exist in current schema." when ProGuard is enabled (#5211).


## 3.7.1 (2017-09-07)

### Bug Fixes

* Fixed potential memory leaks of `LinkView` when calling bulk insertions APIs.
* Fixed possible assertion when using `PermissionManager` at the beginning (#5195).
* Crash caused by JNI couldn't find `SharedRealm`'s inner classes when ProGuard is enabled (#5211).

### Internal

* Replaced LinkView with Object Store's List.
* Renaming `io.realm.internal.CollectionChangeSet` to `io.realm.internal.OsCollectionChangeSet`.


## 3.7.0 (2017-09-01)

### Deprecated

* [ObjectServer] `SyncUser.getManagementRealm()`. Use `SyncUser.getPermissionManager()` instead.

### Enhancements

* [ObjectServer] `SyncUser.getPermissionManager` added as a helper API for working with permissions and permission offers.

### Internal

* [ObjectServer] Upgraded OkHttp to 3.7.0.


## 3.6.0 (2017-09-01)

### Breaking Changes

* [ObjectServer] `SyncUser.logout()` no longer throws an exception when associated Realms instances are not closed (#4962).

### Deprecated

* [ObjectServer] `SyncUser#retrieveUser` and `SyncUser#retrieveUserAsync` replaced by `SyncUser#retrieveInfoForUser`
and `SyncUser#retrieveInfoForUserAsync` which returns a `SyncUserInfo` with mode information (#5008).
* [ObjectServer] `SyncUser#Callback` replaced by the generic version `SyncUser#RequestCallback<T>`.

### Enhancements

* [ObjectServer] Added `SyncSession.uploadAllLocalChanges()`.
* [ObjectServer] APIs of `UserStore` have been changed to support same user identity but different authentication server scenario.
* [ObjectServer] Added `SyncUser.allSessions` to retrieve the all valid sessions belonging to the user (#4783).
* Added `Nullable` annotation to methods that may return `null` in order to improve Kotlin usability. This also introduced a dependency to `com.google.code.findbugs:jsr305`.
* `org.jetbrains.annotations.NotNull` is now an alias for `@Required`. This means that the Realm Schema now fully understand Kotlin non-null types.
* Added support for new data type `MutableRealmIntegers`. The new type behaves almost exactly as a reference to a Long (mutable nullable, etc) but supports `increment` and `decrement` methods, which implement a Conflict Free Replicated Data Type, whose value will converge even when changed across distributed devices with poor connections (#4266).
* Added more detailed exception message for `RealmMigrationNeeded`.
* Bumping schema version only without any actual schema changes will just succeed even when the migration block is not supplied. It threw an `RealmMigrationNeededException` before in the same case.
* Throw `IllegalStateException` when schema validation fails because of wrong declaration of `@LinkingObjects`.

### Bug Fixes

* Potential crash after using `Realm.getSchema()` to change the schema of a typed Realm. `Realm.getSchema()` now returns an immutable `RealmSchema` instance.
* `Realm.copyToRealmOrUpdate()` could cause a `RealmList` field to contain duplicated elements (#4957).
* `RealmSchema.create(String)` and `RealmObjectSchema.setClassName(String)` did not accept class name whose length was 51 to 57.
* Workaround for an Android JVM crash when using `compactOnLaunch()` (#4964).
* Class name in exception message from link query is wrong (#5096).
* The `compactOnLaunch` callback is no longer invoked if the Realm at that path is already open on other threads.

### Internal

* [ObjectServer] removed `ObjectServerUser` and its inner classes, in a step to reduce `SyncUser` complexity (#3741).
* [ObjectServer] changed the `SyncSessionStopPolicy` to `AfterChangesUploaded` to align with other binding and to prevent use cases where the Realm might be deleted before the last changes get synchronized (#5028).
* Upgraded Realm Sync to 1.10.8
* Let Object Store handle migration.


## 3.5.0 (2017-07-11)

### Enhancements

* Added `RealmConfiguration.Builder.compactOnLaunch()` to compact the file on launch (#3739).
* [ObjectServer] Adding user lookup API for administrators (#4828).
* An `IllegalStateException` will be thrown if the given `RealmModule` doesn't include all required model classes (#3398).

### Bug Fixes

* Bug in `isNull()`, `isNotNull()`, `isEmpty()`, and `isNotEmpty()` when queries involve nullable fields in link queries (#4856).
* Bug in how to resolve field names when querying `@LinkingObjects` as the last field (#4864).
* Rare crash in `RealmLog` when log level was set to `LogLevel.DEBUG`.
* Broken case insensitive query with indexed field (#4788).
* [ObjectServer] Bug related to the behaviour of `SyncUser#logout` and the use of invalid `SyncUser` with `SyncConfiguration` (#4822).
* [ObjectServer] Not all error codes from the server were recognized correctly, resulting in UNKNOWN being reported instead.
* [ObjectServer] Prevent the use of a `SyncUser` that explicitly logged out, to open a Realm (#4975).

### Internal

* Use Object Store to do table initialization.
* Removed `Table#Table()`, `Table#addEmptyRow()`, `Table#addEmptyRows()`, `Table#add(Object...)`, `Table#pivot(long,long,PivotType)` and `Table#createnative()`.
* Upgraded Realm Core to 2.8.6
* Upgraded Realm Sync to 1.10.5
* Removed `io.realm.internal.OutOfMemoryError`. `java.lang.OutOfMemoryError` will be thrown instead.


## 3.4.0 (2017-06-22)

### Breaking Changes

* [ObjectServer] Updated protocol version to 18 which is only compatible with ROS > 1.6.0.

### Deprecated

* `RealmSchema.close()` and `RealmObjectSchema.close()`. They don't need to be closed manually. They were added to the public API by mistake.

### Enhancements

* [ObjectServer] Added support for Sync Progress Notifications through `SyncSession.addDownloadProgressListener(ProgressMode, ProgressListener)` and `SyncSession.addUploadProgressListener(ProgressMode, ProgressListener)` (#4104).
* [ObjectServer] Added `SyncSession.getState()` (#4784).
* Added support for querying inverse relationships (#2904).
* Moved inverse relationships out of beta stage.
* Added `Realm.getDefaultConfiguration()` (#4725).

### Bug Fixes

* [ObjectServer] Bug which may crash when the JNI local reference limitation was reached on sync client thread.
* [ObjectServer] Retrying connections with exponential backoff, when encountering `ConnectException` (#4310).
* When converting nullable BLOB field to required, `null` values should be converted to `byte[0]` instead of `byte[1]`.
* Bug which may cause duplicated primary key values when migrating a nullable primary key field to not nullable. `RealmObjectSchema.setRequired()` and `RealmObjectSchema.setNullable()` will throw when converting a nullable primary key field with null values stored to a required primary key field.

### Internal

* Upgraded to Realm Sync 1.10.1
* Upgraded to Realm Core 2.8.4

### Credits

* Thanks to Anis Ben Nsir (@abennsir) for upgrading Roboelectric in the unitTestExample (#4698).


## 3.3.2 (2017-06-09)

### Bug Fixes

* [ObjectServer] Crash when an authentication error happens (#4726).
* [ObjectServer] Enabled encryption with Sync (#4561).
* [ObjectServer] Admin users did not connect correctly to the server (#4750).

### Internal

* Factor out internal interface ManagedObject.

## 3.3.1 (2017-05-26)

### Bug Fixes

* [ObjectServer] Accepted extra columns against synced Realm (#4706).


## 3.3.0 (2017-05-24)

### Enhancements

* [ObjectServer] Added two options to `SyncConfiguration` to provide a trusted root CA `trustedRootCA` and to disable SSL validation `disableSSLVerification` (#4371).
* [ObjectServer] Added support for changing passwords through `SyncUser.changePassword()` using an admin user (#4588).

### Bug Fixes

* Queries on proguarded Realm model classes, failed with "Table not found" (#4673).


## 3.2.1 (2017-05-19)

### Enhancements

* Not in transaction illegal state exception message changed to "Cannot modify managed objects outside of a write transaction.".

### Bug Fixes

* [ObjectServer] `schemaVersion` was mistakenly required in order to trigger migrations (#4658).
* [ObjectServer] Fields removed from model classes will now correctly be hidden instead of throwing an exception when opening the Realm (#4658).
* Random crashes which were caused by a race condition in encrypted Realm (#4343).

### Internal

* Upgraded to Realm Sync 1.8.5.
* Upgraded to Realm Core 2.8.0.

## 3.2.0 (2017-05-16)

### Enhancements

* [ObjectServer] Added support for `SyncUser.isAdmin()` (#4353).
* [ObjectServer] New set of Permission API's have been added to `SyncUser` through `SyncUser.getPermissionManager()` (#4296).
* [ObjectServer] Added support for changing passwords through `SyncUser.changePassword()` (#4423).
* [ObjectServer] Added support for `SyncConfiguration.Builder.waitForInitialRemoteData()` (#4270).
* Transient fields are now allowed in model classes, but are implicitly treated as having the `@Ignore` annotation (#4279).
* Added `Realm.refresh()` and `DynamicRealm.refresh()` (#3476).
* Added `Realm.getInstanceAsync()` and `DynamicRealm.getInstanceAsync()` (#2299).
* Added `DynamicRealmObject#linkingObjects(String,String)` to support linking objects on `DynamicRealm` (#4492).
* Added support for read only Realms using `RealmConfiguration.Builder.readOnly()` and `SyncConfiguration.Builder.readOnly()`(#1147).
* Change listeners will now auto-expand variable names to be more descriptive when using Android Studio.
* The `toString()` methods for the standard and dynamic proxies now print "proxy", or "dynamic" before the left bracket enclosing the data.

### Bug Fixes

* `@LinkingObjects` annotation now also works with Kotlin (#4611).

### Internal

* Use separated locks for different `RealmCache`s (#4551).

## 3.1.4 (2017-05-04)

## Bug fixes

* Added missing row validation check in certain cases on invalidated/deleted objects (#4540).
* Initializing Realm is now more resilient if `Context.getFilesDir()` isn't working correctly (#4493).
* `OrderedRealmCollectionSnapshot.get()` returned a wrong object (#4554).
* `onSuccess` callback got triggered infinitely if a synced transaction was committed in the async transaction's `onSuccess` callback (#4594).

## 3.1.3 (2017-04-20)

### Enhancements

* [ObjectServer] Resume synchronization as soon as the connectivity is back (#4141).

### Bug Fixes

* `equals()` and `hashCode()` of managed `RealmObject`s that come from linking objects don't work correctly (#4487).
* Field name was missing in exception message when `null` was set to required field (#4484).
* Now throws `IllegalStateException` when a getter of linking objects is called against deleted or not yet loaded `RealmObject`s (#4499).
* `NullPointerException` caused by local transaction inside the listener of `findFirstAsync()`'s results (#4495).
* Native crash when adding listeners to `RealmObject` after removing listeners from the same `RealmObject` before (#4502).
* Native crash with "Invalid argument" error happened on some Android 7.1.1 devices when opening Realm on external storage (#4461).
* `OrderedRealmCollectionChangeListener` didn't report change ranges correctly when circular link's field changed (#4474).

### Internal

* Upgraded to Realm Sync 1.6.0.
* Upgraded to Realm Core 2.6.1.

## 3.1.2 (2017-04-12)

### Bug Fixes

* Crash caused by JNI couldn't find `OsObject.notifyChangeListeners` when ProGuard is enabled (#4461).
* Incompatible return type of `RealmSchema.getAll()` and `BaseRealm.getSchema()` (#4443).
* Memory leaked when synced Realm was initialized (#4465).
* An `IllegalStateException` will be thrown when starting iterating `OrderedRealmCollection` if the Realm is closed (#4471).

## 3.1.1 (2017-04-07)

### Bug Fixes

* Crash caused by Listeners on `RealmObject` getting triggered the 2nd time with different changed field (#4437).
* Unintentionally exposing `StandardRealmSchema` (#4443).
* Workaround for crashes on specific Samsung devices which are caused by a buggy `memmove` call (#3651).

## 3.1.0 (2017-04-05)

### Breaking Changes

* Updated file format of Realm files. Existing Realm files will automatically be migrated to the new format when they are opened, but older versions of Realm cannot open these files.
* [ObjectServer] Due to file format changes, Realm Object Server 1.3.0 or later is required.

### Enhancements

* Added support for reverse relationships through the `@LinkingObjects` annotation. See `io.realm.annotations.LinkingObjects` for documentation.  
  * This feature is in `@Beta`.
  * Queries on linking objects do not work.  Queries like `where(...).equalTo("field.linkingObjects.id", 7).findAll()` are not yet supported.
  * Backlink verification is incomplete.  Evil code can cause native crashes.
* The listener on `RealmObject` will only be triggered if the object changes (#3894).
* Added `RealmObjectChangeListener` interface that provide detailed information about `RealmObject` field changes.
* Listeners on `RealmList` and `RealmResults` will be triggered immediately when the transaction is committed on the same thread (#4245).
* The real `RealmMigrationNeededException` is now thrown instead of `IllegalArgumentException` if no migration is provided for a Realm that requires it.
* `RealmQuery.distinct()` can be performed on unindexed fields (#2285).
* `targetSdkVersion` is now 25.
* [ObjectServer] In case of a Client Reset, information about the location of the backed up Realm file is now reported through the `ErrorHandler` interface (#4080).
* [ObjectServer] Authentication URLs now automatically append `/auth` if no other path segment is set (#4370).

### Bug Fixes

* Crash with `LogicError` with `Bad version number` on notifier thread (#4369).
* `Realm.migrateRealm(RealmConfiguration)` now fails correctly with an `IllegalArgumentException` if a `SyncConfiguration` is provided (#4075).
* Potential cause for Realm file corruptions (never reported).
* Add `@Override` annotation to proxy class accessors and stop using raw type in proxy classes in order to remove warnings from javac (#4329).
* `findFirstAsync()` now returns an invalid object if there is no object matches the query condition instead of running the query repeatedly until it can find one (#4352).
* [ObjectServer] Changing the log level after starting a session now works correctly (#4337).

### Internal

* Using the Object Store's Session and SyncManager.
* Upgraded to Realm Sync 1.5.0.
* Upgraded to Realm Core 2.5.1.
* Upgraded Gradle to 3.4.1

## 3.0.0 (2017-02-28)

### Breaking Changes

* `RealmResults.distinct()` returns a new `RealmResults` object instead of filtering on the original object (#2947).
* `RealmResults` is auto-updated continuously. Any transaction on the current thread which may have an impact on the order or elements of the `RealmResults` will change the `RealmResults` immediately instead of change it in the next event loop. The standard `RealmResults.iterator()` will continue to work as normal, which means that you can still delete or modify elements without impacting the iterator. The same is not true for simple for-loops. In some cases a simple for-loop will not work (https://realm.io/docs/java/3.0.0/api/io/realm/OrderedRealmCollection.html#loops), and you must use the new createSnapshot() method.
* `RealmChangeListener` on `RealmObject` will now also be triggered when the object is deleted. Use `RealmObject.isValid()` to check this state(#3138).
* `RealmObject.asObservable()` will now emit the object when it is deleted. Use `RealmObject.isValid()` to check this state (#3138).
* Removed deprecated classes `Logger` and `AndroidLogger` (#4050).

### Deprecated

* `RealmResults.removeChangeListeners()`. Use `RealmResults.removeAllChangeListeners()` instead.
* `RealmObject.removeChangeListeners()`. Use `RealmObject.removeAllChangeListeners()` instead.
* `RealmResults.distinct()` and `RealmResults.distinctAsync()`. Use `RealmQuery.distinct()` and `RealmQuery.distinctAsync()` instead.

### Enhancements

* Added support for sorting by link's field (#672).
* Added `OrderedRealmCollectionSnapshot` class and `OrderedRealmCollection.createSnapshot()` method. `OrderedRealmCollectionSnapshot` is useful when changing `RealmResults` or `RealmList` in simple loops.
* Added `OrderedRealmCollectionChangeListener` interface for supporting fine-grained collection notifications.
* Added support for ChangeListeners on `RealmList`.
* Added `RealmList.asObservable()`.

### Bug Fixes

* Element type checking in `DynamicRealmObject#setList()` (#4252).
* Now throws `IllegalStateException` instead of process crash when any of thread confined methods in `RealmQuery` is called from wrong thread (#4228).
* Now throws `IllegalStateException` when any of thread confined methods in `DynamicRealmObject` is called from wrong thread (#4258).

### Internal

* Use Object Store's `Results` as the backend for `RealmResults` (#3372).
  - Use Object Store's notification mechanism to trigger listeners.
  - Local commits triggers Realm global listener and `RealmObject` listener on current thread immediately instead of in the next event loop.


## 2.3.2 (2017-02-27)

### Bug fixes

* Log levels in JNI layer were all reported as "Error" (#4204).
* Encrypted realms can end up corrupted if many threads are reading and writing at the same time (#4128).
* "Read-only file system" exception when compacting Realm file on external storage (#4140).

### Internal

* Updated to Realm Sync v1.2.1.
* Updated to Realm Core v2.3.2.

### Enhancements

* Improved performance of getters and setters in proxy classes.


## 2.3.1 (2017-02-07)

### Enhancements

* [ObjectServer] The `serverUrl` given to `SyncConfiguration.Builder()` is now more lenient and will also accept only paths as argument (#4144).
* [ObjectServer] Add a timer to refresh periodically the access_token.

### Bug fixes

* NPE problem in SharedRealm.finalize() (#3730).
* `RealmList.contains()` and `RealmResults.contains()` now correctly use custom `equals()` method on Realm model classes.
* Build error when the project is using Kotlin (#4087).
* Bug causing classes to be replaced by classes already in Gradle's classpath (#3568).
* NullPointerException when notifying a single object that it changed (#4086).


## 2.3.0 (2017-01-19)

### Object Server API Changes

* Realm Sync v1.0.0 has been released, and Realm Mobile Platform is no longer considered in beta.
* Breaking change: Location of Realm files are now placed in `getFilesDir()/<userIdentifier>` instead of `getFilesDir()/`.
  This is done in order to support shared Realms among users, while each user retaining their own local copy.
* Breaking change: `SyncUser.all()` now returns Map instead of List.
* Breaking change: Added a default `UserStore` saving users in a Realm file (`RealmFileUserStore`).
* Breaking change: Added multi-user support to `UserStore`. Added `get(String)` and `remove(String)`, removed `remove()` and renamed `get()` to `getCurrent()`.
* Breaking change: Changed the order of arguments to `SyncCredentials.custom()` to match iOS: token, provider, userInfo.
* Added support for `PermissionOffer` and `PermissionOfferResponse` to `SyncUser.getManagementRealm()`.
* Exceptions thrown in error handlers are ignored but logged (#3559).
* Removed unused public constants in `SyncConfiguration` (#4047).
* Fixed bug, preventing Sync client to renew the access token (#4038) (#4039).
* Now `SyncUser.logout()` properly revokes tokens (#3639).

### Bug fixes

* Fixed native memory leak setting the value of a primary key (#3993).
* Activated Realm's annotation processor on connectedTest when the project is using kapt (#4008).
* Fixed "too many open files" issue (#4002).
* Added temporary work-around for bug crashing Samsung Tab 3 devices on startup (#3651).

### Enhancements

* Added `like` predicate for String fields (#3752).

### Internal

* Updated to Realm Sync v1.0.0.
* Added a Realm backup when receiving a Sync client reset message from the server.

## 2.2.2 (2017-01-16)

### Object Server API Changes (In Beta)

* Disabled `Realm.compactRealm()` when sync is enabled as it might corrupt the Realm (https://github.com/realm/realm-core/issues/2345).

### Bug fixes

* "operation not permitted" issue when creating Realm file on some devices' external storage (#3629).
* Crash on API 10 devices (#3726).
* `UnsatisfiedLinkError` caused by `pipe2` (#3945).
* Unrecoverable error with message "Try again" when the notification fifo is full (#3964).
* Realm migration wasn't triggered when the primary key definition was altered (#3966).
* Use phantom reference to solve the finalize time out issue (#2496).

### Enhancements

* All major public classes are now non-final. This is mostly a compromise to support Mockito. All protected fields/methods are still not considered part of the public API and can change without notice (#3869).
* All Realm instances share a single notification daemon thread.
* Fixed Java lint warnings with generated proxy classes (#2929).

### Internal

* Upgraded Realm Core to 2.3.0.
* Upgraded Realm Sync to 1.0.0-BETA-6.5.

## 2.2.1 (2016-11-12)

### Object Server API Changes (In Beta)

* Fixed `SyncConfiguration.toString()` so it now outputs a correct description instead of an empty string (#3787).

### Bug fixes

* Added version number to the native library, preventing ReLinker from accidentally loading old code (#3775).
* `Realm.getLocalInstanceCount(config)` throwing NullPointerException if called after all Realms have been closed (#3791).

## 2.2.0 (2016-11-12)

### Object Server API Changes (In Beta)

* Added support for `SyncUser.getManagementRealm()` and permission changes.

### Bug fixes

* Kotlin projects no longer create the `RealmDefaultModule` if no Realm model classes are present (#3746).
* Remove `includedescriptorclasses` option from ProGuard rule file in order to support built-in shrinker of Android Gradle Plugin (#3714).
* Unexpected `RealmMigrationNeededException` was thrown when a field was added to synced Realm.

### Enhancements

* Added support for the `annotationProcessor` configuration provided by Android Gradle Plugin 2.2.0 or later. Realm plugin adds its annotation processor to the `annotationProcessor` configuration instead of `apt` configuration if it is available and the `com.neenbedankt.android-apt` plugin is not used. In Kotlin projects, `kapt` is used instead of the `annotationProcessor` configuration (#3026).

## 2.1.1 (2016-10-27)

### Bug fixes

* Fixed a bug in `Realm.insert` and `Realm.insertOrUpdate` methods causing a `StackOverFlow` when you try to insert a cyclic graph of objects between Realms (#3732).

### Object Server API Changes (In Beta)

* Set default RxFactory to `SyncConfiguration`.

### Bug fixes

* ProGuard configuration introduced in 2.1.0 unexpectedly kept classes that did not have the @KeepMember annotation (#3689).

## 2.1.0 (2016-10-25)

### Breaking changes

* * `SecureUserStore` has been moved to its own GitHub repository: https://github.com/realm/realm-android-user-store
  See https://github.com/realm/realm-android-user-store/blob/master/README.md for further info on how to include it.


### Object Server API Changes (In Beta)

* Renamed `User` to `SyncUser`, `Credentials` to `SyncCredentials` and `Session` to `SyncSession` to align names with Cocoa.
* Removed `SyncManager.setLogLevel()`. Use `RealmLog.setLevel()` instead.
* `SyncUser.logout()` now correctly clears `SyncUser.currentUser()` (#3638).
* Missing ProGuard configuration for libraries used by Sync extension (#3596).
* Error handler was not called when sync session failed (#3597).
* Added `User.all()` that returns all known Realm Object Server users.
* Upgraded Realm Sync to 1.0.0-BETA-3.2

### Deprecated

* `Logger`. Use `RealmLogger` instead.
* `AndroidLogger`. The logger for Android is implemented in native code instead.

### Bug fixes

* The following were not kept by ProGuard: names of native methods not in the `io.realm.internal` package, names of classes used in method signature (#3596).
* Permission error when a database file was located on external storage (#3140).
* Memory leak when unsubscribing from a RealmResults/RealmObject RxJava Observable (#3552).

### Enhancements

* `Realm.compactRealm()` now works for encrypted Realms.
* Added `first(E defaultValue)` and `last(E defaultValue)` methods to `RealmList` and `RealmResult`. These methods will return the provided object instead of throwing an `IndexOutOfBoundsException` if the list is empty.
* Reduce transformer logger verbosity (#3608).
* `RealmLog.setLevel(int)` for setting the log level across all loggers.

### Internal

* Upgraded Realm Core to 2.1.3

### Credits

* Thanks to Max Furman (@maxfurman) for adding support for `first()` and `last()` default values.

## 2.0.2 (2016-10-06)

This release is not protocol-compatible with previous versions of the Realm Mobile Platform. The base library is still fully compatible.

### Bug fixes

* Build error when using Java 7 (#3563).

### Internal

* Upgraded Realm Core to 2.1.0
* Upgraded Realm Sync to 1.0.0-BETA-2.0.

## 2.0.1 (2016-10-05)

### Bug fixes

* `android.net.conn.CONNECTIVITY_CHANGE` broadcast caused `RuntimeException` if sync extension was disabled (#3505).
* `android.net.conn.CONNECTIVITY_CHANGE` was not delivered on Android 7 devices.
* `distinctAsync` did not respect other query parameters (#3537).
* `ConcurrentModificationException` from Gradle when building an application (#3501).

### Internal

* Upgraded to Realm Core 2.0.1 / Realm Sync 1.3-BETA

## 2.0.0 (2016-09-27)

This release introduces support for the Realm Mobile Platform!
See <https://realm.io/news/introducing-realm-mobile-platform/> for an overview of these great new features.

### Breaking Changes

* Files written by Realm 2.0 cannot be read by 1.x or earlier versions. Old files can still be opened.
* It is now required to call `Realm.init(Context)` before calling any other Realm API.
* Removed `RealmConfiguration.Builder(Context)`, `RealmConfiguration.Builder(Context, File)` and `RealmConfiguration.Builder(File)` constructors.
* `isValid()` now always returns `true` instead of `false` for unmanaged `RealmObject` and `RealmList`. This puts it in line with the behaviour of the Cocoa and .NET API's (#3101).
* armeabi is not supported anymore.
* Added new `RealmFileException`.
  - `IncompatibleLockFileException` has been removed and replaced by `RealmFileException` with kind `INCOMPATIBLE_LOCK_FILE`.
  - `RealmIOExcpetion` has been removed and replaced by `RealmFileException`.
* `RealmConfiguration.Builder.assetFile(Context, String)` has been renamed to `RealmConfiguration.Builder.assetFile(String)`.
* Object with primary key is now required to define it when the object is created. This means that `Realm.createObject(Class<E>)` and `DynamicRealm.createObject(String)` now throws `RealmException` if they are used to create an object with a primary key field. Use `Realm.createObject(Class<E>, Object)` or `DynamicRealm.createObject(String, Object)` instead.
* Importing from JSON without the primary key field defined in the JSON object now throws `IllegalArgumentException`.
* Now `Realm.beginTransaction()`, `Realm.executeTransaction()` and `Realm.waitForChange()` throw `RealmMigrationNeededException` if a remote process introduces incompatible schema changes (#3409).
* The primary key value of an object can no longer be changed after the object was created. Instead a new object must be created and all fields copied over.
* Now `Realm.createObject(Class)` and `Realm.createObject(Class,Object)` take the values from the model's fields and default constructor. Creating objects through the `DynamicRealm` does not use these values (#777).
* When `Realm.create*FromJson()`s create a new `RealmObject`, now they take the default values defined by the field itself and its default constructor for those fields that are not defined in the JSON object.

### Enhancements

* Added `realmObject.isManaged()`, `RealmObject.isManaged(obj)` and `RealmCollection.isManaged()` (#3101).
* Added `RealmConfiguration.Builder.directory(File)`.
* `RealmLog` has been moved to the public API. It is now possible to control which events Realm emit to Logcat. See the `RealmLog` class for more details.
* Typed `RealmObject`s can now continue to access their fields properly even though the schema was changed while the Realm was open (#3409).
* A `RealmMigrationNeededException` will be thrown with a cause to show the detailed message when a migration is needed and the migration block is not in the `RealmConfiguration`.


### Bug fixes

* Fixed a lint error in proxy classes when the 'minSdkVersion' of user's project is smaller than 11 (#3356).
* Fixed a potential crash when there were lots of async queries waiting in the queue.
* Fixed a bug causing the Realm Transformer to not transform field access in the model's constructors (#3361).
* Fixed a bug causing a build failure when the Realm Transformer adds accessors to a model class that was already transformed in other project (#3469).
* Fixed a bug causing the `NullPointerException` when calling getters/setters in the model's constructors (#2536).

### Internal

* Moved JNI build to CMake.
* Updated Realm Core to 2.0.0.
* Updated ReLinker to 1.2.2.

## 1.2.0 (2016-08-19)

### Bug fixes

* Throw a proper exception when operating on a non-existing field with the dynamic API (#3292).
* `DynamicRealmObject.setList` should only accept `RealmList<DynamicRealmObject>` (#3280).
* `DynamicRealmObject.getX(fieldName)` now throws a proper exception instead of a native crash when called with a field name of the wrong type (#3294).
* Fixed a concurrency crash which might happen when `Realm.executeTransactionAsync()` tried to call `onSucess` after the Realm was closed.

### Enhancements

* Added `RealmQuery.in()` for a comparison against multiple values.
* Added byte array (`byte[]`) support to `RealmQuery`'s `equalTo` and `notEqualTo` methods.
* Optimized internal caching of schema classes (#3315).

### Internal

* Updated Realm Core to 1.5.1.
* Improved sorting speed.
* Completely removed the `OptionalAPITransformer`.

### Credits

* Thanks to Brenden Kromhout (@bkromhout) for adding binary array support to `equalTo` and `notEqualTo`.

## 1.1.1 (2016-07-01)

### Bug fixes

* Fixed a wrong JNI method declaration which might cause "method not found" crash on some devices.
* Fixed a bug that `Error` in the background async thread is not forwarded to the caller thread.
* Fixed a crash when an empty `Collection` is passed to `insert()`/`insertOrUpdate()` (#3103).
* Fixed a bug that does not transfer the primary key when `RealmSchemaObject.setClassName()` is called to rename a class (#3118).
* Fixed bug in `Realm.insert` and `Realm.insertOrUpdate` methods causing a `RealmList` to be cleared when inserting a managed `RealmModel` (#3105).
* Fixed a concurrency allocation bug in storage engine which might lead to some random crashes.
* Bulk insertion now throws if it is not called in a transaction (#3173).
* The IllegalStateException thrown when accessing an empty RealmObject is now more meaningful (#3200).
* `insert()` now correctly throws an exception if two different objects have the same primary key (#3212).
* Blackberry Z10 throwing "Function not implemented" (#3178).
* Reduced the number of file descriptors used by Realm Core (#3197).
* Throw a proper `IllegalStateException` if a `RealmChangeListener` is used inside an IntentService (#2875).

### Enhancements

* The Realm Annotation processor no longer consumes the Realm annotations. Allowing other annotation processors to run.

### Internal

* Updated Realm Core to 1.4.2.
* Improved sorting speed.

## 1.1.0 (2016-06-30)

### Bug fixes

* A number of bug fixes in the storage engine related to memory management in rare cases when a Realm has been compacted.
* Disabled the optional API transformer since it has problems with DexGuard (#3022).
* `OnSuccess.OnSuccess()` might not be called with the correct Realm version for async transaction (#1893).
* Fixed a bug in `copyToRealm()` causing a cyclic dependency objects being duplicated.
* Fixed a build failure when model class has a conflicting name such as `Map`, `List`, `String`, ... (#3077).

### Enhancements

* Added `insert(RealmModel obj)`, `insertOrUpdate(RealmModel obj)`, `insert(Collection<RealmModel> collection)` and `insertOrUpdate(Collection<RealmModel> collection)` to perform batch inserts (#1684).
* Enhanced `Table.toString()` to show a PrimaryKey field details (#2903).
* Enabled ReLinker when loading a Realm from a custom path by adding a `RealmConfiguration.Builder(Context, File)` constructor (#2900).
* Changed `targetSdkVersion` of `realm-library` to 24.
* Logs warning if `DynamicRealm` is not closed when GC happens as it does for `Realm`.

### Deprecated

* `RealmConfiguration.Builder(File)`. Use `RealmConfiguration.Builder(Context, File)` instead.

### Internal

* Updated Realm Core to 1.2.0.

## 1.0.1 (2016-05-25)

### Bug fixes

* Fixed a crash when calling `Table.toString()` in debugger (#2429).
* Fixed a race condition which would cause some `RealmResults` to not be properly updated inside a `RealmChangeListener`. This could result in crashes when accessing items from those results (#2926/#2951).
* Revised `RealmResults.isLoaded()` description (#2895).
* Fixed a bug that could cause Realm to lose track of primary key when using `RealmObjectSchema.removeField()` and `RealmObjectSchema.renameField()` (#2829/#2926).
* Fixed a bug that prevented some devices from finding async related JNI methods correctly.
* Updated ProGuard configuration in order not to depend on Android's default configuration (#2972).
* Fixed a race condition between Realms notifications and other UI events. This could e.g. cause ListView to crash (#2990).
* Fixed a bug that allowed both `RealmConfiguration.Builder.assetFile()`/`deleteRealmIfMigrationNeeded()` to be configured at the same time, which leads to the asset file accidentally being deleted in migrations (#2933).
* Realm crashed outright when the same Realm file was opened in two processes. Realm will now optimistically retry opening for 1 second before throwing an Error (#2459).

### Enhancements

* Removes RxJava related APIs during bytecode transforming to make RealmObject plays well with reflection when rx.Observable doesn't exist.

## 1.0.0 (2016-05-25)

No changes since 0.91.1.

## 0.91.1 (2016-05-25)

* Updated Realm Core to 1.0.1.

### Bug fixes

* Fixed a bug when opening a Realm causes a staled memory mapping. Symptoms are error messages like "Bad or incompatible history type", "File format version doesn't match", and "Encrypted interprocess sharing is currently unsupported".

## 0.91.0 (2016-05-20)

* Updated Realm Core to 1.0.0.

### Breaking changes

* Removed all `@Deprecated` methods.
* Calling `Realm.setAutoRefresh()` or `DynamicRealm.setAutoRefresh()` from non-Looper thread throws `IllegalStateException` even if the `autoRefresh` is false (#2820).

### Bug fixes

* Calling RealmResults.deleteAllFromRealm() might lead to native crash (#2759).
* The annotation processor now correctly reports an error if trying to reference interfaces in model classes (#2808).
* Added null check to `addChangeListener` and `removeChangeListener` in `Realm` and `DynamicRealm` (#2772).
* Calling `RealmObjectSchema.addPrimaryKey()` adds an index to the primary key field, and calling `RealmObjectSchema.removePrimaryKey()` removes the index from the field (#2832).
* Log files are not deleted when calling `Realm.deleteRealm()` (#2834).

### Enhancements

* Upgrading to OpenSSL 1.0.1t. From July 11, 2016, Google Play only accept apps using OpenSSL 1.0.1r or later (https://support.google.com/faqs/answer/6376725, #2749).
* Added support for automatically copying an initial database from assets using `RealmConfiguration.Builder.assetFile()`.
* Better error messages when certain file operations fail.

### Credits

* Paweł Surówka (@thesurix) for adding the `RealmConfiguration.Builder.assetFile()`.

## 0.90.1

* Updated Realm Core to 0.100.2.

### Bug fixes

* Opening a Realm while closing a Realm in another thread could lead to a race condition.
* Automatic migration to the new file format could in rare circumstances lead to a crash.
* Fixing a race condition that may occur when using Async API (#2724).
* Fixed CannotCompileException when related class definition in android.jar cannot be found (#2703).

### Enhancements

* Prints path when file related exceptions are thrown.

## 0.90.0

* Updated Realm Core to 0.100.0.

### Breaking changes

* RealmChangeListener provides the changed object/Realm/collection as well (#1594).
* All JSON methods on Realm now only wraps JSONException in RealmException. All other Exceptions are thrown as they are.
* Marked all methods on `RealmObject` and all public classes final (#1594).
* Removed `BaseRealm` from the public API.
* Removed `HandlerController` from the public API.
* Removed constructor of `RealmAsyncTask` from the public API (#1594).
* `RealmBaseAdapter` has been moved to its own GitHub repository: https://github.com/realm/realm-android-adapters
  See https://github.com/realm/realm-android-adapters/blob/master/README.md for further info on how to include it.
* File format of Realm files is changed. Files will be automatically upgraded but opening a Realm file with older
  versions of Realm is not possible.

### Deprecated

* `Realm.allObjects*()`. Use `Realm.where(clazz).findAll*()` instead.
* `Realm.distinct*()`. Use `Realm.where(clazz).distinct*()` instead.
* `DynamicRealm.allObjects*()`. Use `DynamicRealm.where(className).findAll*()` instead.
* `DynamicRealm.distinct*()`. Use `DynamicRealm.where(className).distinct*()` instead.
* `Realm.allObjectsSorted(field, sort, field, sort, field, sort)`. Use `RealmQuery.findAllSorted(field[], sort[])`` instead.
* `RealmQuery.findAllSorted(field, sort, field, sort, field, sort)`. Use `RealmQuery.findAllSorted(field[], sort[])`` instead.
* `RealmQuery.findAllSortedAsync(field, sort, field, sort, field, sort)`. Use `RealmQuery.findAllSortedAsync(field[], sort[])`` instead.
* `RealmConfiguration.setModules()`. Use `RealmConfiguration.modules()` instead.
* `Realm.refresh()` and `DynamicRealm.refresh()`. Use `Realm.waitForChange()`/`stopWaitForChange()` or `DynamicRealm.waitForChange()`/`stopWaitForChange()` instead.

### Enhancements

* `RealmObjectSchema.getPrimaryKey()` (#2636).
* `Realm.createObject(Class, Object)` for creating objects with a primary key directly.
* Unit tests in Android library projects now detect Realm model classes.
* Better error message if `equals()` and `hashCode()` are not properly overridden in custom Migration classes.
* Expanding the precision of `Date` fields to cover full range (#833).
* `Realm.waitForChange()`/`stopWaitForChange()` and `DynamicRealm.waitForChange()`/`stopWaitForChange()` (#2386).

### Bug fixes

* `RealmChangeListener` on `RealmObject` is not triggered when adding listener on returned `RealmObject` of `copyToRealmOrUpdate()` (#2569).

### Credits

* Thanks to Brenden Kromhout (@bkromhout) for adding `RealmObjectSchema.getPrimaryKey()`.

## 0.89.1

### Bug fixes

* @PrimaryKey + @Required on String type primary key no longer throws when using copyToRealm or copyToRealmOrUpdate (#2653).
* Primary key is cleared/changed when calling RealmSchema.remove()/RealmSchema.rename() (#2555).
* Objects implementing RealmModel can be used as a field of RealmModel/RealmObject (#2654).

## 0.89.0

### Breaking changes

* @PrimaryKey field value can now be null for String, Byte, Short, Integer, and Long types. Older Realms should be migrated, using RealmObjectSchema.setNullable(), or by adding the @Required annotation (#2515).
* `RealmResults.clear()` now throws UnsupportedOperationException. Use `RealmResults.deleteAllFromRealm()` instead.
* `RealmResults.remove(int)` now throws UnsupportedOperationException. Use `RealmResults.deleteFromRealm(int)` instead.
* `RealmResults.sort()` and `RealmList.sort()` now return the sorted result instead of sorting in-place.
* `RealmList.first()` and `RealmList.last()` now throw `ArrayIndexOutOfBoundsException` if `RealmList` is empty.
* Removed deprecated method `Realm.getTable()` from public API.
* `Realm.refresh()` and `DynamicRealm.refresh()` on a Looper no longer have any effect. `RealmObject` and `RealmResults` are always updated on the next event loop.

### Deprecated

* `RealmObject.removeFromRealm()` in place of `RealmObject.deleteFromRealm()`
* `Realm.clear(Class)` in favour of `Realm.delete(Class)`.
* `DynamicRealm.clear(Class)` in place of `DynamicRealm.delete(Class)`.

### Enhancements

* Added a `RealmModel` interface that can be used instead of extending `RealmObject`.
* `RealmCollection` and `OrderedRealmCollection` interfaces have been added. `RealmList` and `RealmResults` both implement these.
* `RealmBaseAdapter` now accept an `OrderedRealmCollection` instead of only `RealmResults`.
* `RealmObjectSchema.isPrimaryKey(String)` (#2440)
* `RealmConfiguration.initialData(Realm.Transaction)` can now be used to populate a Realm file before it is used for the first time.

### Bug fixes

* `RealmObjectSchema.isRequired(String)` and `RealmObjectSchema.isNullable(String)` don't throw when the given field name doesn't exist.

### Credits

* Thanks to @thesurix for adding `RealmConfiguration.initialData()`.

## 0.88.3

* Updated Realm Core to 0.97.3.

### Enhancements

* Throws an IllegalArgumentException when calling Realm.copyToRealm()/Realm.copyToRealmOrUpdate() with a RealmObject which belongs to another Realm instance in a different thread.
* Improved speed of cleaning up native resources (#2496).

### Bug fixes

* Field annotated with @Ignored should not have accessors generated by the bytecode transformer (#2478).
* RealmResults and RealmObjects can no longer accidentially be GC'ed if using `asObservable()`. Previously this caused the observable to stop emitting (#2485).
* Fixed an build issue when using Realm in library projects on Windows (#2484).
* Custom equals(), toString() and hashCode() are no longer incorrectly overwritten by the proxy class (#2545).

## 0.88.2

* Updated Realm Core to 0.97.2.

### Enhancements

* Outputs additional information when incompatible lock file error occurs.

### Bug fixes

* Race condition causing BadVersionException when running multiple async writes and queries at the same time (#2021/#2391/#2417).

## 0.88.1

### Bug fixes

* Prevent throwing NullPointerException in RealmConfiguration.equals(RealmConfiguration) when RxJava is not in the classpath (#2416).
* RealmTransformer fails because of missing annotation classes in user's project (#2413).
* Added SONAME header to shared libraries (#2432).
* now DynamicRealmObject.toString() correctly shows null value as "null" and the format is aligned to the String from typed RealmObject (#2439).
* Fixed an issue occurring while resolving ReLinker in apps using a library based on Realm (#2415).

## 0.88.0 (2016-03-10)

* Updated Realm Core to 0.97.0.

### Breaking changes

* Realm has now to be installed as a Gradle plugin.
* DynamicRealm.executeTransaction() now directly throws any RuntimeException instead of wrapping it in a RealmException (#1682).
* DynamicRealm.executeTransaction() now throws IllegalArgumentException instead of silently accepting a null Transaction object.
* String setters now throw IllegalArgumentException instead of RealmError for invalid surrogates.
* DynamicRealm.distinct()/distinctAsync() and Realm.distinct()/distinctAsync() now throw IllegalArgumentException instead of UnsupportedOperationException for invalid type or unindexed field.
* All thread local change listeners are now delayed until the next Looper event instead of being triggered when committing.
* Removed RealmConfiguration.getSchemaMediator() from public API which was deprecated in 0.86.0. Please use RealmConfiguration.getRealmObjectClasses() to obtain the set of model classes (#1797).
* Realm.migrateRealm() throws a FileNotFoundException if the Realm file doesn't exist.
* It is now required to unsubscribe from all Realm RxJava observables in order to fully close the Realm (#2357).

### Deprecated

* Realm.getInstance(Context). Use Realm.getInstance(RealmConfiguration) or Realm.getDefaultInstance() instead.
* Realm.getTable(Class) which was public because of the old migration API. Use Realm.getSchema() or DynamicRealm.getSchema() instead.
* Realm.executeTransaction(Transaction, Callback) and replaced it with Realm.executeTransactionAsync(Transaction), Realm.executeTransactionAsync(Transaction, OnSuccess), Realm.executeTransactionAsync(Transaction, OnError) and Realm.executeTransactionAsync(Transaction, OnSuccess, OnError).

### Enhancements

* Support for custom methods, custom logic in accessors, custom accessor names, interface implementation and public fields in Realm objects (#909).
* Support to project Lombok (#502).
* RealmQuery.isNotEmpty() (#2025).
* Realm.deleteAll() and RealmList.deleteAllFromRealm() (#1560).
* RealmQuery.distinct() and RealmResults.distinct() (#1568).
* RealmQuery.distinctAsync() and RealmResults.distinctAsync() (#2118).
* Improved .so loading by using [ReLinker](https://github.com/KeepSafe/ReLinker).
* Improved performance of RealmList#contains() (#897).
* distinct(...) for Realm, DynamicRealm, RealmQuery, and RealmResults can take multiple parameters (#2284).
* "realm" and "row" can be used as field name in model classes (#2255).
* RealmResults.size() now returns Integer.MAX_VALUE when actual size is greater than Integer.MAX_VALUE (#2129).
* Removed allowBackup from AndroidManifest (#2307).

### Bug fixes

* Error occurring during test and (#2025).
* Error occurring during test and connectedCheck of unit test example (#1934).
* Bug in jsonExample (#2092).
* Multiple calls of RealmResults.distinct() causes to return wrong results (#2198).
* Calling DynamicRealmObject.setList() with RealmList<DynamicRealmObject> (#2368).
* RealmChangeListeners did not triggering correctly if findFirstAsync() didn't find any object. findFirstAsync() Observables now also correctly call onNext when the query completes in that case (#2200).
* Setting a null value to trigger RealmChangeListener (#2366).
* Preventing throwing BadVersionException (#2391).

### Credits

* Thanks to Bill Best (@wmbest2) for snapshot testing.
* Thanks to Graham Smith (@grahamsmith) for a detailed bug report (#2200).

## 0.87.5 (2016-01-29)
* Updated Realm Core to 0.96.2.
  - IllegalStateException won't be thrown anymore in RealmResults.where() if the RealmList which the RealmResults is created on has been deleted. Instead, the RealmResults will be treated as empty forever.
  - Fixed a bug causing a bad version exception, when using findFirstAsync (#2115).

## 0.87.4 (2016-01-28)
* Updated Realm Core to 0.96.0.
  - Fixed bug causing BadVersionException or crashing core when running async queries.

## 0.87.3 (2016-01-25)
* IllegalArgumentException is now properly thrown when calling Realm.copyFromRealm() with a DynamicRealmObject (#2058).
* Fixed a message in IllegalArgumentException thrown by the accessors of DynamicRealmObject (#2141).
* Fixed RealmList not returning DynamicRealmObjects of the correct underlying type (#2143).
* Fixed potential crash when rolling back removal of classes that reference each other (#1829).
* Updated Realm Core to 0.95.8.
  - Fixed a bug where undetected deleted object might lead to seg. fault (#1945).
  - Better performance when deleting objects (#2015).

## 0.87.2 (2016-01-08)
* Removed explicit GC call when committing a transaction (#1925).
* Fixed a bug when RealmObjectSchema.addField() was called with the PRIMARY_KEY modifier, the field was not set as a required field (#2001).
* Fixed a bug which could throw a ConcurrentModificationException in RealmObject's or RealmResults' change listener (#1970).
* Fixed RealmList.set() so it now correctly returns the old element instead of the new (#2044).
* Fixed the deployment of source and javadoc jars (#1971).

## 0.87.1 (2015-12-23)
* Upgraded to NDK R10e. Using gcc 4.9 for all architectures.
* Updated Realm Core to 0.95.6
  - Fixed a bug where an async query can be copied incomplete in rare cases (#1717).
* Fixed potential memory leak when using async query.
* Added a check to prevent removing a RealmChangeListener from a non-Looper thread (#1962). (Thank you @hohnamkung.)

## 0.87.0 (2015-12-17)
* Added Realm.asObservable(), RealmResults.asObservable(), RealmObject.asObservable(), DynamicRealm.asObservable() and DynamicRealmObject.asObservable().
* Added RealmConfiguration.Builder.rxFactory() and RxObservableFactory for custom RxJava observable factory classes.
* Added Realm.copyFromRealm() for creating detached copies of Realm objects (#931).
* Added RealmObjectSchema.getFieldType() (#1883).
* Added unitTestExample to showcase unit and instrumentation tests. Examples include jUnit3, jUnit4, Espresso, Robolectric, and MPowermock usage with Realm (#1440).
* Added support for ISO8601 based dates for JSON import. If JSON dates are invalid a RealmException will be thrown (#1213).
* Added APK splits to gridViewExample (#1834).

## 0.86.1 (2015-12-11)
* Improved the performance of removing objects (RealmResults.clear() and RealmResults.remove()).
* Updated Realm Core to 0.95.5.
* Updated ProGuard configuration (#1904).
* Fixed a bug where RealmQuery.findFirst() returned a wrong result if the RealmQuery had been created from a RealmResults.where() (#1905).
* Fixed a bug causing DynamicRealmObject.getObject()/setObject() to use the wrong class (#1912).
* Fixed a bug which could cause a crash when closing Realm instances in change listeners (#1900).
* Fixed a crash occurring during update of multiple async queries (#1895).
* Fixed listeners not triggered for RealmObject & RealmResults created using copy or create methods (#1884).
* Fixed RealmChangeListener never called inside RealmResults (#1894).
* Fixed crash when calling clear on a RealmList (#1886).

## 0.86.0 (2015-12-03)
* BREAKING CHANGE: The Migration API has been replaced with a new API.
* BREAKING CHANGE: RealmResults.SORT_ORDER_ASCENDING and RealmResults.SORT_ORDER_DESCENDING constants have been replaced by Sort.ASCENDING and Sort.DESCENDING enums.
* BREAKING CHANGE: RealmQuery.CASE_SENSITIVE and RealmQuery.CASE_INSENSITIVE constants have been replaced by Case.SENSITIVE and Case.INSENSITIVE enums.
* BREAKING CHANGE: Realm.addChangeListener, RealmObject.addChangeListener and RealmResults.addChangeListener hold a strong reference to the listener, you should unregister the listener to avoid memory leaks.
* BREAKING CHANGE: Removed deprecated methods RealmQuery.minimum{Int,Float,Double}, RealmQuery.maximum{Int,Float,Double}, RealmQuery.sum{Int,Float,Double} and RealmQuery.average{Int,Float,Double}. Use RealmQuery.min(), RealmQuery.max(), RealmQuery.sum() and RealmQuery.average() instead.
* BREAKING CHANGE: Removed RealmConfiguration.getSchemaMediator() which is public by mistake. And RealmConfiguration.getRealmObjectClasses() is added as an alternative in order to obtain the set of model classes (#1797).
* BREAKING CHANGE: Realm.addChangeListener, RealmObject.addChangeListener and RealmResults.addChangeListener will throw an IllegalStateException when invoked on a non-Looper thread. This is to prevent registering listeners that will not be invoked.
* BREAKING CHANGE: trying to access a property on an unloaded RealmObject obtained asynchronously will throw an IllegalStateException
* Added new Dynamic API using DynamicRealm and DynamicRealmObject.
* Added Realm.getSchema() and DynamicRealm.getSchema().
* Realm.createOrUpdateObjectFromJson() now works correctly if the RealmObject class contains a primary key (#1777).
* Realm.compactRealm() doesn't throw an exception if the Realm file is opened. It just returns false instead.
* Updated Realm Core to 0.95.3.
  - Fixed a bug where RealmQuery.average(String) returned a wrong value for a nullable Long/Integer/Short/Byte field (#1803).
  - Fixed a bug where RealmQuery.average(String) wrongly counted the null value for average calculation (#1854).

## 0.85.1 (2015-11-23)
* Fixed a bug which could corrupt primary key information when updating from a Realm version <= 0.84.1 (#1775).

## 0.85.0 (2016-11-19)
* BREAKING CHANGE: Removed RealmEncryptionNotSupportedException since the encryption implementation changed in Realm's underlying storage engine. Encryption is now supported on all devices.
* BREAKING CHANGE: Realm.executeTransaction() now directly throws any RuntimeException instead of wrapping it in a RealmException (#1682).
* BREAKING CHANGE: RealmQuery.isNull() and RealmQuery.isNotNull() now throw IllegalArgumentException instead of RealmError if the fieldname is a linked field and the last element is a link (#1693).
* Added Realm.isEmpty().
* Setters in managed object for RealmObject and RealmList now throw IllegalArgumentException if the value contains an invalid (unmanaged, removed, closed, from different Realm) object (#1749).
* Attempting to refresh a Realm while a transaction is in process will now throw an IllegalStateException (#1712).
* The Realm AAR now also contains the ProGuard configuration (#1767). (Thank you @skyisle.)
* Updated Realm Core to 0.95.
  - Removed reliance on POSIX signals when using encryption.

## 0.84.2
* Fixed a bug making it impossible to convert a field to become required during a migration (#1695).
* Fixed a bug making it impossible to read Realms created using primary keys and created by iOS (#1703).
* Fixed some memory leaks when an Exception is thrown (#1730).
* Fixed a memory leak when using relationships (#1285).
* Fixed a bug causing cached column indices to be cleared too soon (#1732).

## 0.84.1 (2015-10-28)
* Updated Realm Core to 0.94.4.
  - Fixed a bug that could cause a crash when running the same query multiple times.
* Updated ProGuard configuration. See [documentation](https://realm.io/docs/java/latest/#proguard) for more details.
* Updated Kotlin example to use 1.0.0-beta.
* Fixed warnings reported by "lint -Xlint:all" (#1644).
* Fixed a bug where simultaneous opening and closing a Realm from different threads might result in a NullPointerException (#1646).
* Fixed a bug which made it possible to externally modify the encryption key in a RealmConfiguration (#1678).

## 0.84.0 (2015-10-22)
* Added support for async queries and transactions.
* Added support for parsing JSON Dates with timezone information. (Thank you @LateralKevin.)
* Added RealmQuery.isEmpty().
* Added Realm.isClosed() method.
* Added Realm.distinct() method.
* Added RealmQuery.isValid(), RealmResults.isValid() and RealmList.isValid(). Each method checks whether the instance is still valid to use or not(for example, the Realm has been closed or any parent object has been removed).
* Added Realm.isInTransaction() method.
* Updated Realm Core to version 0.94.3.
  - Fallback for mremap() now work correctly on BlackBerry devices.
* Following methods in managed RealmList now throw IllegalStateException instead of native crash when RealmList.isValid() returns false: add(int,RealmObject), add(RealmObject)
* Following methods in managed RealmList now throw IllegalStateException instead of ArrayIndexOutOfBoundsException when RealmList.isValid() returns false: set(int,RealmObject), move(int,int), remove(int), get(int)
* Following methods in managed RealmList now throw IllegalStateException instead of returning 0/null when RealmList.isValid() returns false: clear(), removeAll(Collection), remove(RealmObject), first(), last(), size(), where()
* RealmPrimaryKeyConstraintException is now thrown instead of RealmException if two objects with same primary key are inserted.
* IllegalStateException is now thrown when calling Realm's clear(), RealmResults's remove(), removeLast(), clear() or RealmObject's removeFromRealm() from an incorrect thread.
* Fixed a bug affecting RealmConfiguration.equals().
* Fixed a bug in RealmQuery.isNotNull() which produced wrong results for binary data.
* Fixed a bug in RealmQuery.isNull() and RealmQuery.isNotNull() which validated the query prematurely.
* Fixed a bug where closed Realms were trying to refresh themselves resulting in a NullPointerException.
* Fixed a bug that made it possible to migrate open Realms, which could cause undefined behavior when querying, reading or writing data.
* Fixed a bug causing column indices to be wrong for some edge cases. See #1611 for details.

## 0.83.1 (2015-10-15)
* Updated Realm Core to version 0.94.1.
  - Fixed a bug when using Realm.compactRealm() which could make it impossible to open the Realm file again.
  - Fixed a bug, so isNull link queries now always return true if any part is null.

## 0.83 (2015-10-08)
* BREAKING CHANGE: Database file format update. The Realm file created by this version cannot be used by previous versions of Realm.
* BREAKING CHANGE: Removed deprecated methods and constructors from the Realm class.
* BREAKING CHANGE: Introduced boxed types Boolean, Byte, Short, Integer, Long, Float and Double. Added null support. Introduced annotation @Required to indicate a field is not nullable. String, Date and byte[] became nullable by default which means a RealmMigrationNeededException will be thrown if an previous version of a Realm file is opened.
* Deprecated methods: RealmQuery.minimum{Int,Float,Double}, RealmQuery.maximum{Int,Float,Double}. Use RealmQuery.min() and RealmQuery.max() instead.
* Added support for x86_64.
* Fixed an issue where opening the same Realm file on two Looper threads could potentially lead to an IllegalStateException being thrown.
* Fixed an issue preventing the call of listeners on refresh().
* Opening a Realm file from one thread will no longer be blocked by a transaction from another thread.
* Range restrictions of Date fields have been removed. Date fields now accepts any value. Milliseconds are still removed.

## 0.82.2 (2015-09-04)
* Fixed a bug which might cause failure when loading the native library.
* Fixed a bug which might trigger a timeout in Context.finalize().
* Fixed a bug which might cause RealmObject.isValid() to throw an exception if the object is deleted.
* Updated Realm core to version 0.89.9
  - Fixed a potential stack overflow issue which might cause a crash when encryption was used.
  - Embedded crypto functions into Realm dynamic lib to avoid random issues on some devices.
  - Throw RealmEncryptionNotSupportedException if the device doesn't support Realm encryption. At least one device type (HTC One X) contains system bugs that prevents Realm's encryption from functioning properly. This is now detected, and an exception is thrown when trying to open/create an encrypted Realm file. It's up to the application to catch this and decide if it's OK to proceed without encryption instead.

## 0.82.1 (2015-08-06)
* Fixed a bug where using the wrong encryption key first caused the right key to be seen as invalid.
* Fixed a bug where String fields were ignored when updating objects from JSON with null values.
* Fixed a bug when calling System.exit(0), the process might hang.

## 0.82 (2015-07-28)
* BREAKING CHANGE: Fields with annotation @PrimaryKey are indexed automatically now. Older schemas require a migration.
* RealmConfiguration.setModules() now accept ignore null values which Realm.getDefaultModule() might return.
* Trying to access a deleted Realm object throw throws a proper IllegalStateException.
* Added in-memory Realm support.
* Closing realm on another thread different from where it was created now throws an exception.
* Realm will now throw a RealmError when Realm's underlying storage engine encounters an unrecoverable error.
* @Index annotation can also be applied to byte/short/int/long/boolean/Date now.
* Fixed a bug where RealmQuery objects are prematurely garbage collected.
* Removed RealmQuery.between() for link queries.

## 0.81.1 (2015-06-22)
* Fixed memory leak causing Realm to never release Realm objects.

## 0.81 (2015-06-19)
* Introduced RealmModules for working with custom schemas in libraries and apps.
* Introduced Realm.getDefaultInstance(), Realm.setDefaultInstance(RealmConfiguration) and Realm.getInstance(RealmConfiguration).
* Deprecated most constructors. They have been been replaced by Realm.getInstance(RealmConfiguration) and Realm.getDefaultInstance().
* Deprecated Realm.migrateRealmAtPath(). It has been replaced by Realm.migrateRealm(RealmConfiguration).
* Deprecated Realm.deleteFile(). It has been replaced by Realm.deleteRealm(RealmConfiguration).
* Deprecated Realm.compactFile(). It has been replaced by Realm.compactRealm(RealmConfiguration).
* RealmList.add(), RealmList.addAt() and RealmList.set() now copy unmanaged objects transparently into Realm.
* Realm now works with Kotlin (M12+). (Thank you @cypressious.)
* Fixed a performance regression introduced in 0.80.3 occurring during the validation of the Realm schema.
* Added a check to give a better error message when null is used as value for a primary key.
* Fixed unchecked cast warnings when building with Realm.
* Cleaned up examples (remove old test project).
* Added checking for missing generic type in RealmList fields in annotation processor.

## 0.80.3 (2015-05-22)
* Calling Realm.copyToRealmOrUpdate() with an object with a null primary key now throws a proper exception.
* Fixed a bug making it impossible to open Realms created by Realm-Cocoa if a model had a primary key defined.
* Trying to using Realm.copyToRealmOrUpdate() with an object with a null primary key now throws a proper exception.
* RealmChangedListener now also gets called on the same thread that did the commit.
* Fixed bug where Realm.createOrUpdateWithJson() reset Date and Binary data to default values if not found in the JSON output.
* Fixed a memory leak when using RealmBaseAdapter.
* RealmBaseAdapter now allow RealmResults to be null. (Thanks @zaki50.)
* Fixed a bug where a change to a model class (`RealmList<A>` to `RealmList<B>`) would not throw a RealmMigrationNeededException.
* Fixed a bug where setting multiple RealmLists didn't remove the previously added objects.
* Solved ConcurrentModificationException thrown when addChangeListener/removeChangeListener got called in the onChange. (Thanks @beeender)
* Fixed duplicated listeners in the same realm instance. Trying to add duplicated listeners is ignored now. (Thanks @beeender)

## 0.80.2 (2015-05-04)
* Trying to use Realm.copyToRealmOrUpdate() with an object with a null primary key now throws a proper exception.
* RealmMigrationNeedException can now return the path to the Realm that needs to be migrated.
* Fixed bug where creating a Realm instance with a hashcode collision no longer returned the wrong Realm instance.
* Updated Realm Core to version 0.89.2
  - fixed bug causing a crash when opening an encrypted Realm file on ARM64 devices.

## 0.80.1 (2015-04-16)
* Realm.createOrUpdateWithJson() no longer resets fields to their default value if they are not found in the JSON input.
* Realm.compactRealmFile() now uses Realm Core's compact() method which is more failure resilient.
* Realm.copyToRealm() now correctly handles referenced child objects that are already in the Realm.
* The ARM64 binary is now properly a part of the Eclipse distribution package.
* A RealmMigrationExceptionNeeded is now properly thrown if @Index and @PrimaryKey are not set correctly during a migration.
* Fixed bug causing Realms to be cached even though they failed to open correctly.
* Added Realm.deleteRealmFile(File) method.
* Fixed bug causing queries to fail if multiple Realms has different field ordering.
* Fixed bug when using Realm.copyToRealm() with a primary key could crash if default value was already used in the Realm.
* Updated Realm Core to version 0.89.0
  - Improved performance for sorting RealmResults.
  - Improved performance for refreshing a Realm after inserting or modifying strings or binary data.
  - Fixed bug causing incorrect result when querying indexed fields.
  - Fixed bug causing corruption of string index when deleting an object where there are duplicate values for the indexed field.
  - Fixed bug causing a crash after compacting the Realm file.
* Added RealmQuery.isNull() and RealmQuery.isNotNull() for querying relationships.
* Fixed a potential NPE in the RealmList constructor.

## 0.80 (2015-03-11)
* Queries on relationships can be case sensitive.
* Fixed bug when importing JSONObjects containing NULL values.
* Fixed crash when trying to remove last element of a RealmList.
* Fixed bug crashing annotation processor when using "name" in model classes for RealmObject references
* Fixed problem occurring when opening an encrypted Realm with two different instances of the same key.
* Version checker no longer reports that updates are available when latest version is used.
* Added support for static fields in RealmObjects.
* Realm.writeEncryptedCopyTo() has been reenabled.

## 0.79.1 (2015-02-20)
* copyToRealm() no longer crashes on cyclic data structures.
* Fixed potential crash when using copyToRealmOrUpdate with an object graph containing a mix of elements with and without primary keys.

## 0.79 (2015-02-16)
* Added support for ARM64.
* Added RealmQuery.not() to negate a query condition.
* Added copyToRealmOrUpdate() and createOrUpdateFromJson() methods, that works for models with primary keys.
* Made the native libraries much smaller. Arm went from 1.8MB to 800KB.
* Better error reporting when trying to create or open a Realm file fails.
* Improved error reporting in case of missing accessors in model classes.
* Re-enabled RealmResults.remove(index) and RealmResults.removeLast().
* Primary keys are now supported through the @PrimaryKey annotation.
* Fixed error when instantiating a Realm with the wrong key.
* Throw an exception if deleteRealmFile() is called when there is an open instance of the Realm.
* Made migrations and compression methods synchronised.
* Removed methods deprecated in 0.76. Now Realm.allObjectsSorted() and RealmQuery.findAllSorted() need to be used instead.
* Reimplemented Realm.allObjectSorted() for better performance.

## 0.78 (2015-01-22)
* Added proper support for encryption. Encryption support is now included by default. Keys are now 64 bytes long.
* Added support to write an encrypted copy of a Realm.
* Realm no longer incorrectly warns that an instance has been closed too many times.
* Realm now shows a log warning if an instance is being finalized without being closed.
* Fixed bug causing Realms to be cached during a RealmMigration resulting in invalid realms being returned from Realm.getInstance().
* Updated core to 0.88.

## 0.77 (2015-01-16)
* Added Realm.allObjectsSorted() and RealmQuery.findAllSorted() and extending RealmResults.sort() for multi-field sorting.
* Added more logging capabilities at the JNI level.
* Added proper encryption support. NOTE: The key has been increased from 32 bytes to 64 bytes (see example).
* Added support for unmanaged objects and custom constructors.
* Added more precise imports in proxy classes to avoid ambiguous references.
* Added support for executing a transaction with a closure using Realm.executeTransaction().
* Added RealmObject.isValid() to test if an object is still accessible.
* RealmResults.sort() now has better error reporting.
* Fixed bug when doing queries on the elements of a RealmList, ie. like Realm.where(Foo.class).getBars().where().equalTo("name").
* Fixed bug causing refresh() to be called on background threads with closed Realms.
* Fixed bug where calling Realm.close() too many times could result in Realm not getting closed at all. This now triggers a log warning.
* Throw NoSuchMethodError when RealmResults.indexOf() is called, since it's not implemented yet.
* Improved handling of empty model classes in the annotation processor
* Removed deprecated static constructors.
* Introduced new static constructors based on File instead of Context, allowing to save Realm files in custom locations.
* RealmList.remove() now properly returns the removed object.
* Calling realm.close() no longer prevent updates to other open realm instances on the same thread.

## 0.76.0 (2014-12-19)
* RealmObjects can now be imported using JSON.
* Gradle wrapper updated to support Android Studio 1.0.
* Fixed bug in RealmObject.equals() so it now correctly compares two objects from the same Realm.
* Fixed bug in Realm crashing for receiving notifications after close().
* Realm class is now marked as final.
* Replaced concurrency example with a better thread example.
* Allowed to add/remove RealmChangeListeners in RealmChangeListeners.
* Upgraded to core 0.87.0 (encryption support, API changes).
* Close the Realm instance after migrations.
* Added a check to deny the writing of objects outside of a transaction.

## 0.75.1 (2014-12-03)
* Changed sort to be an in-place method.
* Renamed SORT_ORDER_DECENDING to SORT_ORDER_DESCENDING.
* Added sorting functionality to allObjects() and findAll().
* Fixed bug when querying a date column with equalTo(), it would act as lessThan()

## 0.75.0 (2014-11-28)
* Realm now implements Closeable, allowing better cleanup of native resources.
* Added writeCopyTo() and compactRealmFile() to write and compact a Realm to a new file.
* RealmObject.toString(), equals() and hashCode() now support models with cyclic references.
* RealmResults.iterator() and listIterator() now correctly iterates the results when using remove().
* Bug fixed in Exception text when field names was not matching the database.
* Bug fixed so Realm no longer throws an Exception when removing the last object.
* Bug fixed in RealmResults which prevented sub-querying.
* The Date type does not support millisecond resolution, and dates before 1901-12-13 and dates after 2038-01-19 are not supported on 32 bit systems.
* Fixed bug so Realm no longer throws an Exception when removing the last object.
* Fixed bug in RealmResults which prevented sub-querying.

## 0.74.0 (2014-11-19)
* Added support for more field/accessors naming conventions.
* Added case sensitive versions of string comparison operators equalTo and notEqualTo.
* Added where() to RealmList to initiate queries.
* Added verification of fields names in queries with links.
* Added exception for queries with invalid field name.
* Allow static methods in model classes.
* An exception will now be thrown if you try to move Realm, RealmResults or RealmObject between threads.
* Fixed a bug in the calculation of the maximum of date field in a RealmResults.
* Updated core to 0.86.0, fixing a bug in cancelling an empty transaction, and major query speedups with floats/doubles.
* Consistent handling of UTF-8 strings.
* removeFromRealm() now calls moveLastOver() which is faster and more reliable when deleting multiple objects.

## 0.73.1 (2014-11-05)
* Fixed a bug that would send infinite notifications in some instances.

## 0.73.0 (2014-11-04)
* Fixed a bug not allowing queries with more than 1024 conditions.
* Rewritten the notification system. The API did not change but it's now much more reliable.
* Added support for switching auto-refresh on and off (Realm.setAutoRefresh).
* Added RealmBaseAdapter and an example using it.
* Added deleteFromRealm() method to RealmObject.

## 0.72.0 (2014-10-27)
* Extended sorting support to more types: boolean, byte, short, int, long, float, double, Date, and String fields are now supported.
* Better support for Java 7 and 8 in the annotations processor.
* Better support for the Eclipse annotations processor.
* Added Eclipse support to the distribution folder.
* Added Realm.cancelTransaction() to cancel/abort/rollback a transaction.
* Added support for link queries in the form realm.where(Owner.class).equalTo("cat.age", 12).findAll().
* Faster implementation of RealmQuery.findFirst().
* Upgraded core to 0.85.1 (deep copying of strings in queries; preparation for link queries).

## 0.71.0 (2014-10-07)
* Simplified the release artifact to a single Jar file.
* Added support for Eclipse.
* Added support for deploying to Maven.
* Throw exception if nested transactions are used (it's not allowed).
* Javadoc updated.
* Fixed [bug in RealmResults](https://github.com/realm/realm-java/issues/453).
* New annotation @Index to add search index to a field (currently only supporting String fields).
* Made the annotations processor more verbose and strict.
* Added RealmQuery.count() method.
* Added a new example about concurrency.
* Upgraded to core 0.84.0.

## 0.70.1 (2014-09-30)
* Enabled unit testing for the realm project.
* Fixed handling of camel-cased field names.

## 0.70.0 (2014-09-29)
* This is the first public beta release.<|MERGE_RESOLUTION|>--- conflicted
+++ resolved
@@ -1,22 +1,18 @@
 ## 4.1.1 (YYYY-MM-DD)
 
-<<<<<<< HEAD
 ### Breaking Changes
 
 ### Enhancements
 
 ### Bug Fixes
 
+* Fixed the compile warnings of using deprecated method `RealmProxyMediator.getTableName()` in generated mediator classes (#5455).
+
 ### Interal
 
 * Updated Realm Sync to 2.1.0
 
 ### Credits
-=======
-## Bug Fixes
-
-# Fixed the compile warnings of using deprecated method `RealmProxyMediator.getTableName()` in generated mediator classes (#5455).
->>>>>>> 9f4f550a
 
 
 ## 4.1.0 (2017-10-20)
