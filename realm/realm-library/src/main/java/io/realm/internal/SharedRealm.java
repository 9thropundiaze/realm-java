--- conflicted
+++ resolved
@@ -201,29 +201,18 @@
     // If autoChangeNotifications is true, an additional SharedGroup might be created in the OS's external commit helper.
     // That is not needed for some cases: eg.: An extra opened SharedGroup will cause a compact failure.
     public static SharedRealm getInstance(RealmConfiguration config) {
-<<<<<<< HEAD
-        return getInstance(config, null);
-    }
-
-    public static SharedRealm getInstance(RealmConfiguration config,
-                                          SchemaVersionListener schemaVersionListener) {
-=======
-        return getInstance(config, null, null, false);
-    }
-
-    public static SharedRealm getInstance(RealmConfiguration config, RealmNotifier realmNotifier,
-                                          SchemaVersionListener schemaVersionListener, boolean autoChangeNotifications) {
->>>>>>> a546d1cd
+        return getInstance(config, null, false);
+    }
+
+
+    public static SharedRealm getInstance(RealmConfiguration config, SchemaVersionListener schemaVersionListener,
+                                          boolean autoChangeNotifications) {
         String[] userAndServer = ObjectServerFacade.getSyncFacadeIfPossible().getUserAndServerUrl(config);
         String rosServerUrl = userAndServer[0];
         String rosUserToken = userAndServer[1];
         boolean enable_caching = false; // Handled in Java currently
         boolean disableFormatUpgrade = false; // TODO Double negatives :/
-<<<<<<< HEAD
-        boolean autoChangeNotifications = true;
-
-=======
->>>>>>> a546d1cd
+
         long nativeConfigPtr = nativeCreateConfig(
                 config.getPath(),
                 config.getEncryptionKey(),
