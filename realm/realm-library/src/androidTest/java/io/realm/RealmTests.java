/*
 * Copyright 2014 Realm Inc.
 *
 * Licensed under the Apache License, Version 2.0 (the "License");
 * you may not use this file except in compliance with the License.
 * You may obtain a copy of the License at
 *
 * http://www.apache.org/licenses/LICENSE-2.0
 *
 * Unless required by applicable law or agreed to in writing, software
 * distributed under the License is distributed on an "AS IS" BASIS,
 * WITHOUT WARRANTIES OR CONDITIONS OF ANY KIND, either express or implied.
 * See the License for the specific language governing permissions and
 * limitations under the License.
 */

package io.realm;

import android.content.Context;
import android.os.Build;
import android.os.Handler;
import android.os.HandlerThread;
import android.os.Looper;
import android.os.SystemClock;
import android.support.test.InstrumentationRegistry;
import android.support.test.rule.UiThreadTestRule;
import android.support.test.runner.AndroidJUnit4;

import junit.framework.AssertionFailedError;

import org.json.JSONArray;
import org.json.JSONException;
import org.json.JSONObject;
import org.junit.After;
import org.junit.Assume;
import org.junit.Before;
import org.junit.Ignore;
import org.junit.Rule;
import org.junit.Test;
import org.junit.rules.ExpectedException;
import org.junit.rules.TemporaryFolder;
import org.junit.runner.RunWith;
import org.mockito.invocation.InvocationOnMock;
import org.mockito.stubbing.Answer;

import java.io.File;
import java.io.FilenameFilter;
import java.io.IOException;
import java.io.InputStream;
import java.lang.reflect.InvocationTargetException;
import java.lang.reflect.Method;
import java.util.ArrayList;
import java.util.Arrays;
import java.util.Date;
import java.util.List;
import java.util.Random;
import java.util.Scanner;
import java.util.concurrent.Callable;
import java.util.concurrent.CountDownLatch;
import java.util.concurrent.ExecutionException;
import java.util.concurrent.ExecutorService;
import java.util.concurrent.Executors;
import java.util.concurrent.Future;
import java.util.concurrent.atomic.AtomicBoolean;
import java.util.concurrent.atomic.AtomicInteger;
import java.util.concurrent.atomic.AtomicLong;
import java.util.concurrent.atomic.AtomicReference;

import io.realm.entities.AllJavaTypes;
import io.realm.entities.AllTypes;
import io.realm.entities.AllTypesPrimaryKey;
import io.realm.entities.Cat;
import io.realm.entities.CyclicType;
import io.realm.entities.CyclicTypePrimaryKey;
import io.realm.entities.DefaultValueConstructor;
import io.realm.entities.DefaultValueFromOtherConstructor;
import io.realm.entities.DefaultValueOfField;
import io.realm.entities.DefaultValueOverwriteNullLink;
import io.realm.entities.DefaultValueSetter;
import io.realm.entities.Dog;
import io.realm.entities.DogPrimaryKey;
import io.realm.entities.NoPrimaryKeyNullTypes;
import io.realm.entities.NonLatinFieldNames;
import io.realm.entities.NullTypes;
import io.realm.entities.Owner;
import io.realm.entities.OwnerPrimaryKey;
import io.realm.entities.PrimaryKeyAsBoxedByte;
import io.realm.entities.PrimaryKeyAsBoxedInteger;
import io.realm.entities.PrimaryKeyAsBoxedLong;
import io.realm.entities.PrimaryKeyAsBoxedShort;
import io.realm.entities.PrimaryKeyAsLong;
import io.realm.entities.PrimaryKeyAsString;
import io.realm.entities.PrimaryKeyMix;
import io.realm.entities.PrimaryKeyRequiredAsBoxedByte;
import io.realm.entities.PrimaryKeyRequiredAsBoxedInteger;
import io.realm.entities.PrimaryKeyRequiredAsBoxedLong;
import io.realm.entities.PrimaryKeyRequiredAsBoxedShort;
import io.realm.entities.PrimaryKeyRequiredAsString;
import io.realm.entities.RandomPrimaryKey;
import io.realm.entities.StringOnly;
import io.realm.exceptions.RealmException;
import io.realm.exceptions.RealmFileException;
import io.realm.exceptions.RealmPrimaryKeyConstraintException;
import io.realm.internal.SharedRealm;
import io.realm.internal.Table;
import io.realm.log.RealmLog;
import io.realm.objectid.NullPrimaryKey;
import io.realm.rule.RunInLooperThread;
import io.realm.rule.RunTestInLooperThread;
import io.realm.rule.TestRealmConfigurationFactory;
import io.realm.util.ExceptionHolder;
import io.realm.util.RealmThread;

import static io.realm.TestHelper.testNoObjectFound;
import static io.realm.TestHelper.testOneObjectFound;
import static io.realm.internal.test.ExtraTests.assertArrayEquals;
import static org.junit.Assert.assertEquals;
import static org.junit.Assert.assertFalse;
import static org.junit.Assert.assertNotEquals;
import static org.junit.Assert.assertNotNull;
import static org.junit.Assert.assertNotSame;
import static org.junit.Assert.assertNull;
import static org.junit.Assert.assertTrue;
import static org.junit.Assert.fail;
import static org.mockito.Mockito.mock;
import static org.mockito.Mockito.when;


@RunWith(AndroidJUnit4.class)
public class RealmTests {
    private final static int TEST_DATA_SIZE = 10;

    @Rule
    public final UiThreadTestRule uiThreadTestRule = new UiThreadTestRule();
    @Rule
    public final RunInLooperThread looperThread = new RunInLooperThread();
    @Rule
    public final TestRealmConfigurationFactory configFactory = new TestRealmConfigurationFactory();
    @Rule
    public final TemporaryFolder tmpFolder = new TemporaryFolder();
    @Rule
    public final ExpectedException thrown = ExpectedException.none();

    private Context context;
    private Realm realm;
    private List<String> columnData = new ArrayList<String>();
    private RealmConfiguration realmConfig;

    private void setColumnData() {
        columnData.add(0, AllTypes.FIELD_BOOLEAN);
        columnData.add(1, AllTypes.FIELD_DATE);
        columnData.add(2, AllTypes.FIELD_DOUBLE);
        columnData.add(3, AllTypes.FIELD_FLOAT);
        columnData.add(4, AllTypes.FIELD_STRING);
        columnData.add(5, AllTypes.FIELD_LONG);
    }

    @Before
    public void setUp() {
        // Injecting the Instrumentation instance is required
        // for your test to run with AndroidJUnitRunner.
        context = InstrumentationRegistry.getInstrumentation().getContext();
        realmConfig = configFactory.createConfiguration();
        realm = Realm.getInstance(realmConfig);
    }

    @After
    public void tearDown() {
        if (realm != null) {
            realm.close();
        }
    }

    private void populateTestRealm(Realm realm, int objects) {
        realm.beginTransaction();
        realm.deleteAll();
        for (int i = 0; i < objects; ++i) {
            AllTypes allTypes = realm.createObject(AllTypes.class);
            allTypes.setColumnBoolean((i % 3) == 0);
            allTypes.setColumnBinary(new byte[]{1, 2, 3});
            allTypes.setColumnDate(new Date());
            allTypes.setColumnDouble(Math.PI);
            allTypes.setColumnFloat(1.234567f + i);

            allTypes.setColumnString("test data " + i);
            allTypes.setColumnLong(i);
            NonLatinFieldNames nonLatinFieldNames = realm.createObject(NonLatinFieldNames.class);
            nonLatinFieldNames.set델타(i);
            nonLatinFieldNames.setΔέλτα(i);
            nonLatinFieldNames.set베타(1.234567f + i);
            nonLatinFieldNames.setΒήτα(1.234567f + i);
        }
        realm.commitTransaction();
    }

    private void populateTestRealm() {
        populateTestRealm(realm, TEST_DATA_SIZE);
    }

    @Test
    public void getInstance_writeProtectedFile() throws IOException {
        String REALM_FILE = "readonly.realm";
        File folder = configFactory.getRoot();
        File realmFile = new File(folder, REALM_FILE);
        assertFalse(realmFile.exists());
        assertTrue(realmFile.createNewFile());
        assertTrue(realmFile.setWritable(false));

        try {
            Realm.getInstance(new RealmConfiguration.Builder(InstrumentationRegistry.getTargetContext())
                    .directory(folder)
                    .name(REALM_FILE)
                    .build());
            fail();
        } catch (RealmFileException expected) {
            assertEquals(expected.getKind(), RealmFileException.Kind.PERMISSION_DENIED);
        }
    }

    @Test
    public void getInstance_writeProtectedFileWithContext() throws IOException {
        String REALM_FILE = "readonly.realm";
        File folder = configFactory.getRoot();
        File realmFile = new File(folder, REALM_FILE);
        assertFalse(realmFile.exists());
        assertTrue(realmFile.createNewFile());
        assertTrue(realmFile.setWritable(false));

        try {
            Realm.getInstance(new RealmConfiguration.Builder(context).directory(folder).name(REALM_FILE).build());
            fail();
        } catch (RealmFileException expected) {
            assertEquals(expected.getKind(), RealmFileException.Kind.PERMISSION_DENIED);
        }
    }

    @Test
    public void getInstance_twiceWhenRxJavaUnavailable() {
        // Test for https://github.com/realm/realm-java/issues/2416

        // Though it's not a recommended way to create multiple configuration instance with the same parameter, it's legal.
        final RealmConfiguration configuration1 = configFactory.createConfiguration("no_RxJava.realm");
        TestHelper.emulateRxJavaUnavailable(configuration1);
        final RealmConfiguration configuration2 = configFactory.createConfiguration("no_RxJava.realm");
        TestHelper.emulateRxJavaUnavailable(configuration2);

        final Realm realm1 = Realm.getInstance(configuration1);
        //noinspection TryFinallyCanBeTryWithResources
        try {
            final Realm realm2 = Realm.getInstance(configuration2);
            realm2.close();
        } finally {
            realm1.close();
        }
    }

    @Test
    public void checkIfValid() {
        // checkIfValid() must not throw any Exception against valid Realm instance.
        realm.checkIfValid();

        realm.close();
        try {
            realm.checkIfValid();
            fail("closed Realm instance must throw IllegalStateException.");
        } catch (IllegalStateException ignored) {
        }
        realm = null;
    }

    @Test
    public void getInstance() {
        assertNotNull("Realm.getInstance unexpectedly returns null", realm);
        assertTrue("Realm.getInstance does not contain expected table", realm.getSchema().contains(AllTypes.CLASS_NAME));
    }

    @Test
    public void where() {
        populateTestRealm();
        RealmResults<AllTypes> resultList = realm.where(AllTypes.class).findAll();
        assertEquals(TEST_DATA_SIZE, resultList.size());
    }

    // Note that this test is relying on the values set while initializing the test dataset
    // TODO Move to RealmQueryTests?
    @Test
    public void where_queryResults() throws IOException {
        populateTestRealm(realm, 159);
        RealmResults<AllTypes> resultList = realm.where(AllTypes.class).equalTo(AllTypes.FIELD_LONG, 33).findAll();
        assertEquals(1, resultList.size());

        resultList = realm.where(AllTypes.class).equalTo(AllTypes.FIELD_LONG, 3333).findAll();
        assertEquals(0, resultList.size());

        resultList = realm.where(AllTypes.class).equalTo(AllTypes.FIELD_STRING, "test data 0").findAll();
        assertEquals(1, resultList.size());

        resultList = realm.where(AllTypes.class).equalTo(AllTypes.FIELD_STRING, "test data 0", Case.INSENSITIVE).findAll();
        assertEquals(1, resultList.size());

        resultList = realm.where(AllTypes.class).equalTo(AllTypes.FIELD_STRING, "Test data 0", Case.SENSITIVE).findAll();
        assertEquals(0, resultList.size());
    }

    // TODO Move to RealmQueryTests?
    @Test
    public void where_equalTo_wrongFieldTypeAsInput() throws IOException {
        populateTestRealm();
        setColumnData();

        for (int i = 0; i < columnData.size(); i++) {
            try {
                realm.where(AllTypes.class).equalTo(columnData.get(i), true).findAll();
                if (i != 0) {
                    fail("Realm.where should fail with illegal argument");
                }
            } catch (IllegalArgumentException ignored) {
            }

            try {
                realm.where(AllTypes.class).equalTo(columnData.get(i), new Date()).findAll();
                if (i != 1) {
                    fail("Realm.where should fail with illegal argument");
                }
            } catch (IllegalArgumentException ignored) {
            }

            try {
                realm.where(AllTypes.class).equalTo(columnData.get(i), 13.37d).findAll();
                if (i != 2) {
                    fail("Realm.where should fail with illegal argument");
                }
            } catch (IllegalArgumentException ignored) {
            }

            try {
                realm.where(AllTypes.class).equalTo(columnData.get(i), 13.3711f).findAll();
                if (i != 3) {
                    fail("Realm.where should fail with illegal argument");
                }
            } catch (IllegalArgumentException ignored) {
            }

            try {
                realm.where(AllTypes.class).equalTo(columnData.get(i), "test").findAll();
                if (i != 4) {
                    fail("Realm.where should fail with illegal argument");
                }
            } catch (IllegalArgumentException ignored) {
            }

            try {
                realm.where(AllTypes.class).equalTo(columnData.get(i), 1337).findAll();
                if (i != 5) {
                    fail("Realm.where should fail with illegal argument");
                }
            } catch (IllegalArgumentException ignored) {
            }
        }
    }

    // TODO Move to RealmQueryTests?
    @Test
    public void where_equalTo_invalidFieldName() throws IOException {
        try {
            realm.where(AllTypes.class).equalTo("invalidcolumnname", 33).findAll();
            fail("Invalid field name");
        } catch (Exception ignored) {
        }

        try {
            realm.where(AllTypes.class).equalTo("invalidcolumnname", "test").findAll();
            fail("Invalid field name");
        } catch (Exception ignored) {
        }

        try {
            realm.where(AllTypes.class).equalTo("invalidcolumnname", true).findAll();
            fail("Invalid field name");
        } catch (Exception ignored) {
        }

        try {
            realm.where(AllTypes.class).equalTo("invalidcolumnname", Math.PI).findAll();
            fail("Invalid field name");
        } catch (Exception ignored) {
        }

        try {
            realm.where(AllTypes.class).equalTo("invalidcolumnname", Math.PI).findAll();
            fail("Invalid field name");
        } catch (Exception ignored) {
        }
    }

    // TODO Move to RealmQueryTests?
    @Test
    public void where_equalTo_requiredFieldWithNullArgument() {
        // String
        try {
            realm.where(NullTypes.class).equalTo(NullTypes.FIELD_STRING_NOT_NULL, (String) null).findAll();
            fail("Realm.where should fail with illegal argument");
        } catch (IllegalArgumentException ignored) {
        }

        // Boolean
        try {
            realm.where(NullTypes.class).equalTo(NullTypes.FIELD_BOOLEAN_NOT_NULL, (String) null).findAll();
            fail("Realm.where should fail with illegal argument");
        } catch (IllegalArgumentException ignored) {
        }

        // Byte
        try {
            realm.where(NullTypes.class).equalTo(NullTypes.FIELD_BYTE_NOT_NULL, (Byte) null).findAll();
            fail("Realm.where should fail with illegal argument");
        } catch (IllegalArgumentException ignored) {
        }

        // Short
        try {
            realm.where(NullTypes.class).equalTo(NullTypes.FIELD_SHORT_NOT_NULL, (Short) null).findAll();
            fail("Realm.where should fail with illegal argument");
        } catch (IllegalArgumentException ignored) {
        }

        // Integer
        try {
            realm.where(NullTypes.class).equalTo(NullTypes.FIELD_INTEGER_NOT_NULL, (Integer) null).findAll();
            fail("Realm.where should fail with illegal argument");
        } catch (IllegalArgumentException ignored) {
        }

        // Long
        try {
            realm.where(NullTypes.class).equalTo(NullTypes.FIELD_LONG_NOT_NULL, (Long) null).findAll();
            fail("Realm.where should fail with illegal argument");
        } catch (IllegalArgumentException ignored) {
        }

        // Float
        try {
            realm.where(NullTypes.class).equalTo(NullTypes.FIELD_FLOAT_NOT_NULL, (Float) null).findAll();
            fail("Realm.where should fail with illegal argument");
        } catch (IllegalArgumentException ignored) {
        }

        // Double
        try {
            realm.where(NullTypes.class).equalTo(NullTypes.FIELD_FLOAT_NOT_NULL, (Double) null).findAll();
            fail("Realm.where should fail with illegal argument");
        } catch (IllegalArgumentException ignored) {
        }

        // Date
        try {
            realm.where(NullTypes.class).equalTo(NullTypes.FIELD_DATE_NOT_NULL, (Date) null).findAll();
            fail("Realm.where should fail with illegal argument");
        } catch (IllegalArgumentException ignored) {
        }
    }

    @Test
    public void beginTransaction() throws IOException {
        populateTestRealm();

        realm.beginTransaction();
        AllTypes allTypes = realm.createObject(AllTypes.class);
        allTypes.setColumnFloat(3.14F);
        allTypes.setColumnString("a unique string");
        realm.commitTransaction();

        RealmResults<AllTypes> resultList = realm.where(AllTypes.class).findAll();
        assertEquals(TEST_DATA_SIZE + 1, resultList.size());

        resultList = realm.where(AllTypes.class).equalTo(AllTypes.FIELD_STRING, "a unique string").findAll();
        assertEquals(1, resultList.size());
        resultList = realm.where(AllTypes.class).equalTo(AllTypes.FIELD_FLOAT, 3.14F).findAll();
        assertEquals(1, resultList.size());
    }

    @Test
    public void nestedTransaction() {
        realm.beginTransaction();
        try {
            realm.beginTransaction();
            fail();
        } catch (IllegalStateException e) {
            assertTrue(e.getMessage().startsWith("The Realm is already in a write transaction"));
        }
        realm.commitTransaction();
    }

    private enum Method {
        METHOD_BEGIN,
        METHOD_COMMIT,
        METHOD_CANCEL,
        METHOD_DELETE_TYPE,
        METHOD_DELETE_ALL,
        METHOD_CREATE_OBJECT,
        METHOD_CREATE_OBJECT_WITH_PRIMARY_KEY,
        METHOD_COPY_TO_REALM,
        METHOD_COPY_TO_REALM_OR_UPDATE,
        METHOD_CREATE_ALL_FROM_JSON,
        METHOD_CREATE_OR_UPDATE_ALL_FROM_JSON,
        METHOD_CREATE_FROM_JSON,
        METHOD_CREATE_OR_UPDATE_FROM_JSON,
        METHOD_INSERT_COLLECTION,
        METHOD_INSERT_OBJECT,
        METHOD_INSERT_OR_UPDATE_COLLECTION,
        METHOD_INSERT_OR_UPDATE_OBJECT
    }

    // Calling methods on a wrong thread will fail.
    private boolean runMethodOnWrongThread(final Method method) throws InterruptedException, ExecutionException {
        if (method != Method.METHOD_BEGIN) {
            realm.beginTransaction();
            realm.createObject(Dog.class);
        }
        ExecutorService executorService = Executors.newSingleThreadExecutor();
        Future<Boolean> future = executorService.submit(new Callable<Boolean>() {
            @Override
            public Boolean call() throws Exception {
                try {
                    switch (method) {
                        case METHOD_BEGIN:
                            realm.beginTransaction();
                            break;
                        case METHOD_COMMIT:
                            realm.commitTransaction();
                            break;
                        case METHOD_CANCEL:
                            realm.cancelTransaction();
                            break;
                        case METHOD_DELETE_TYPE:
                            realm.delete(AllTypes.class);
                            break;
                        case METHOD_DELETE_ALL:
                            realm.deleteAll();
                            break;
                        case METHOD_CREATE_OBJECT:
                            realm.createObject(AllTypes.class);
                            break;
                        case METHOD_CREATE_OBJECT_WITH_PRIMARY_KEY:
                            realm.createObject(AllJavaTypes.class, 1L);
                            break;
                        case METHOD_COPY_TO_REALM:
                            realm.copyToRealm(new AllTypes());
                            break;
                        case METHOD_COPY_TO_REALM_OR_UPDATE:
                            realm.copyToRealm(new AllTypesPrimaryKey());
                            break;
                        case METHOD_CREATE_ALL_FROM_JSON:
                            realm.createAllFromJson(AllTypes.class, "[{}]");
                            break;
                        case METHOD_CREATE_OR_UPDATE_ALL_FROM_JSON:
                            realm.createOrUpdateAllFromJson(AllTypesPrimaryKey.class, "[{\"columnLong\":1," +
                                    " \"columnBoolean\": true}]");
                            break;
                        case METHOD_CREATE_FROM_JSON:
                            realm.createObjectFromJson(AllTypes.class, "{}");
                            break;
                        case METHOD_CREATE_OR_UPDATE_FROM_JSON:
                            realm.createOrUpdateObjectFromJson(AllTypesPrimaryKey.class, "{\"columnLong\":1," +
                                    " \"columnBoolean\": true}");
                            break;
                        case METHOD_INSERT_COLLECTION:
                            realm.insert(Arrays.asList(new AllTypes(), new AllTypes()));
                            break;
                        case METHOD_INSERT_OBJECT:
                            realm.insert(new AllTypes());
                            break;
                        case METHOD_INSERT_OR_UPDATE_COLLECTION:
                            realm.insert(Arrays.asList(new AllTypesPrimaryKey(), new AllTypesPrimaryKey()));
                            break;
                        case METHOD_INSERT_OR_UPDATE_OBJECT:
                            realm.insertOrUpdate(new AllTypesPrimaryKey());
                            break;
                    }
                    return false;
                } catch (IllegalStateException ignored) {
                    return true;
                } catch (RealmException jsonFailure) {
                    // TODO: Eew. Reconsider how our JSON methods reports failure. See https://github.com/realm/realm-java/issues/1594
                    return (jsonFailure.getMessage().equals("Could not map Json"));
                }
            }
        });

        boolean result = future.get();
        if (method != Method.METHOD_BEGIN) {
            realm.cancelTransaction();
        }
        return result;
    }

    @Test
    public void methodCalledOnWrongThread() throws ExecutionException, InterruptedException {
        for (Method method : Method.values()) {
            assertTrue(method.toString(), runMethodOnWrongThread(method));
        }
    }

    @Test
    public void commitTransaction() {
        populateTestRealm();

        realm.beginTransaction();
        AllTypes allTypes = realm.createObject(AllTypes.class);
        allTypes.setColumnBoolean(true);
        realm.commitTransaction();

        RealmResults<AllTypes> resultList = realm.where(AllTypes.class).findAll();
        assertEquals(TEST_DATA_SIZE + 1, resultList.size());
    }

    @Test(expected = IllegalStateException.class)
    public void commitTransaction_afterCancelTransaction() {
        realm.beginTransaction();
        realm.cancelTransaction();
        realm.commitTransaction();
    }

    @Test(expected = IllegalStateException.class)
    public void commitTransaction_twice() {
        realm.beginTransaction();
        realm.commitTransaction();
        realm.commitTransaction();
    }

    @Test
    public void cancelTransaction() {
        populateTestRealm();

        realm.beginTransaction();
        realm.createObject(AllTypes.class);
        realm.cancelTransaction();
        assertEquals(TEST_DATA_SIZE, realm.where(AllTypes.class).count());

        try {
            realm.cancelTransaction();
            fail();
        } catch (IllegalStateException ignored) {
        }
    }

    @Test
    public void executeTransaction_null() {
        SharedRealm.VersionID oldVersion = realm.sharedRealm.getVersionID();
        try {
            realm.executeTransaction(null);
            fail("null transaction should throw");
        } catch (IllegalArgumentException ignored) {
        }
        SharedRealm.VersionID newVersion = realm.sharedRealm.getVersionID();
        assertEquals(oldVersion, newVersion);
    }

    @Test
    public void executeTransaction_success() {
        assertEquals(0, realm.where(Owner.class).count());
        realm.executeTransaction(new Realm.Transaction() {
            @Override
            public void execute(Realm realm) {
                Owner owner = realm.createObject(Owner.class);
                owner.setName("Owner");
            }
        });
        assertEquals(1, realm.where(Owner.class).count());
    }

    @Test
    public void executeTransaction_canceled() {
        final AtomicReference<RuntimeException> thrownException = new AtomicReference<RuntimeException>(null);

        assertEquals(0, realm.where(Owner.class).count());
        try {
            realm.executeTransaction(new Realm.Transaction() {
                @Override
                public void execute(Realm realm) {
                    Owner owner = realm.createObject(Owner.class);
                    owner.setName("Owner");
                    thrownException.set(new RuntimeException("Boom"));
                    throw thrownException.get();
                }
            });
        } catch (RuntimeException e) {
            //noinspection ThrowableResultOfMethodCallIgnored
            assertTrue(e == thrownException.get());
        }
        assertEquals(0, realm.where(Owner.class).count());
    }

    @Test
    public void executeTransaction_cancelInsideClosureThrowsException() {
        assertEquals(0, realm.where(Owner.class).count());
        TestHelper.TestLogger testLogger = new TestHelper.TestLogger();
        try {
            RealmLog.add(testLogger);
            realm.executeTransaction(new Realm.Transaction() {
                @Override
                public void execute(Realm realm) {
                    Owner owner = realm.createObject(Owner.class);
                    owner.setName("Owner");
                    realm.cancelTransaction();
                    throw new RuntimeException("Boom");
                }
            });
        } catch (RuntimeException ignored) {
            // Ensures that we pass a valuable error message to the logger for developers.
            assertEquals(testLogger.message, "Could not cancel transaction, not currently in a transaction.");
        } finally {
            RealmLog.remove(testLogger);
        }
        assertEquals(0, realm.where(Owner.class).count());
    }

    @Test
    public void delete_type() {
        // ** Deletes non existing table should succeed.
        realm.beginTransaction();
        realm.delete(AllTypes.class);
        realm.commitTransaction();

        // ** Deletes existing class, but leaves other classes classes.

        // Adds two classes.
        populateTestRealm();
        realm.beginTransaction();
        Dog dog = realm.createObject(Dog.class);
        dog.setName("Castro");
        realm.commitTransaction();
        // Clears.
        realm.beginTransaction();
        realm.delete(Dog.class);
        realm.commitTransaction();
        // Checks one class is cleared but other class is still there.
        RealmResults<AllTypes> resultListTypes = realm.where(AllTypes.class).findAll();
        assertEquals(TEST_DATA_SIZE, resultListTypes.size());
        RealmResults<Dog> resultListDogs = realm.where(Dog.class).findAll();
        assertEquals(0, resultListDogs.size());

        // ** delete() must throw outside a transaction.
        try {
            realm.delete(AllTypes.class);
            fail("Expected exception");
        } catch (IllegalStateException ignored) {
        }
    }

    private void createAndTestFilename(String language, String fileName) {
        RealmConfiguration realmConfig = configFactory.createConfiguration(fileName);
        Realm realm1 = Realm.getInstance(realmConfig);
        realm1.beginTransaction();
        Dog dog1 = realm1.createObject(Dog.class);
        dog1.setName("Rex");
        realm1.commitTransaction();
        realm1.close();

        File file = new File(realmConfig.getPath());
        assertTrue(language, file.exists());

        Realm realm2 = Realm.getInstance(realmConfig);
        Dog dog2 = realm2.where(Dog.class).findFirst();
        assertEquals(language, "Rex", dog2.getName());
        realm2.close();
    }

    // TODO Move to RealmConfigurationTests?
    @Test
    public void realmConfiguration_fileName() {
        createAndTestFilename("American", "Washington");
        createAndTestFilename("Danish", "København");
        createAndTestFilename("Russian", "Москва");
        createAndTestFilename("Greek", "Αθήνα");
        createAndTestFilename("Chinese", "北京市");
        createAndTestFilename("Korean", "서울시");
        createAndTestFilename("Arabic", "الرياض");
        createAndTestFilename("India", "नई दिल्ली");
        createAndTestFilename("Japanese", "東京都");
    }

    @Test
    public void utf8Tests() {
        realm.beginTransaction();
        realm.delete(AllTypes.class);
        realm.commitTransaction();

        String file = "assets/unicode_codepoints.csv";
        Scanner scanner = new Scanner(getClass().getClassLoader().getResourceAsStream(file), "UTF-8");
        int i = 0;
        String currentUnicode = null;
        try {
            realm.beginTransaction();
            while (scanner.hasNextLine()) {
                currentUnicode = scanner.nextLine();
                char[] chars = Character.toChars(Integer.parseInt(currentUnicode, 16));
                String codePoint = new String(chars);
                AllTypes o = realm.createObject(AllTypes.class);
                o.setColumnLong(i);
                o.setColumnString(codePoint);

                AllTypes realmType = realm.where(AllTypes.class).equalTo("columnLong", i).findFirst();
                if (i > 1) {
                    assertEquals("Codepoint: " + i + " / " + currentUnicode, codePoint,
                            realmType.getColumnString()); // codepoint 0 is NULL, ignore for now.
                }
                i++;
            }
            realm.commitTransaction();
        } catch (Exception e) {
            fail("Failure, Codepoint: " + i + " / " + currentUnicode + " " + e.getMessage());
        }
    }

    private List<String> getCharacterArray() {
        List<String> chars_array = new ArrayList<String>();
        String file = "assets/unicode_codepoints.csv";
        Scanner scanner = new Scanner(getClass().getClassLoader().getResourceAsStream(file), "UTF-8");
        int i = 0;
        String currentUnicode = null;
        try {
            while (scanner.hasNextLine()) {
                currentUnicode = scanner.nextLine();
                char[] chars = Character.toChars(Integer.parseInt(currentUnicode, 16));
                String codePoint = new String(chars);
                chars_array.add(codePoint);
                i++;
            }
        } catch (Exception e) {
            fail("Failure, Codepoint: " + i + " / " + currentUnicode + " " + e.getMessage());
        }
        return chars_array;
    }

    // This test is slow. Move it to another testsuite that runs once a day on Jenkins.
    // The test writes and reads random Strings.
    // @Test TODO AndroidJUnit4 runner doesn't seem to respect the @Ignore annotation?
    @Ignore
    public void unicodeStrings() {
        List<String> chars_array = getCharacterArray();
        // Change seed value for new random values.
        long seed = 20;
        Random random = new Random(seed);

        int random_value = 0;

        String test_char = "";
        String test_char_old = "";

        for (int i = 0; i < 1000; i++) {
            random_value = random.nextInt(25);

            for (int j = 0; j < random_value; j++) {
                test_char = test_char_old + chars_array.get(random.nextInt(27261));
                test_char_old = test_char;
            }
            realm.beginTransaction();
            StringOnly stringOnly = realm.createObject(StringOnly.class);
            stringOnly.setChars(test_char);
            realm.commitTransaction();

            realm.where(StringOnly.class).findFirst().getChars();

            realm.beginTransaction();
            realm.delete(StringOnly.class);
            realm.commitTransaction();
        }
    }

    @Test
    public void getInstance_referenceCounting() {
        // At this point reference count should be one because of the setUp method.
        try {
            realm.where(AllTypes.class).count();
        } catch (IllegalStateException e) {
            fail();
        }

        // Makes sure the reference counter is per realm file.
        RealmConfiguration anotherConfig = configFactory.createConfiguration("anotherRealm.realm");
        Realm.deleteRealm(anotherConfig);
        Realm otherRealm = Realm.getInstance(anotherConfig);

        // Raises the reference.
        Realm realm = null;
        try {
            realm = Realm.getInstance(configFactory.createConfiguration());
        } finally {
            if (realm != null) realm.close();
        }

        try {
            // This should not fail because the reference is now 1.
            if (realm != null) {
                realm.where(AllTypes.class).count();
            }
        } catch (IllegalStateException e) {
            fail();
        }

        this.realm.close();
        try {
            this.realm.where(AllTypes.class).count();
            fail();
        } catch (IllegalStateException ignored) {
        }

        try {
            otherRealm.where(AllTypes.class).count();
        } catch (IllegalStateException e) {
            fail();
        } finally {
            otherRealm.close();
        }

        try {
            otherRealm.where(AllTypes.class).count();
            fail();
        } catch (IllegalStateException ignored) {
        }
    }

    @Test
    public void getInstance_referenceCounting_doubleClose() {
        realm.close();
        realm.close(); // Counts down once too many. Counter is now potentially negative.
        realm = Realm.getInstance(configFactory.createConfiguration());
        realm.beginTransaction();
        AllTypes allTypes = realm.createObject(AllTypes.class);
        RealmResults<AllTypes> queryResult = realm.where(AllTypes.class).findAll();
        assertEquals(allTypes, queryResult.get(0));
        realm.commitTransaction();
        realm.close(); // This might not close the Realm if the reference count is wrong.

        // This should now fail due to the Realm being fully closed.
        thrown.expect(IllegalStateException.class);
        allTypes.getColumnString();
    }

    @Test
    public void writeCopyTo() throws IOException {
        RealmConfiguration configA = configFactory.createConfiguration("file1.realm");
        RealmConfiguration configB = configFactory.createConfiguration("file2.realm");
        Realm.deleteRealm(configA);
        Realm.deleteRealm(configB);

        Realm realm1 = null;
        try {
            realm1 = Realm.getInstance(configA);
            realm1.beginTransaction();
            AllTypes allTypes = realm1.createObject(AllTypes.class);
            allTypes.setColumnString("Hello World");
            realm1.commitTransaction();

            realm1.writeCopyTo(new File(configB.getPath()));
        } finally {
            if (realm1 != null) {
                realm1.close();
            }
        }

        // Copy is compacted i.e. smaller than original.
        File file1 = new File(configA.getPath());
        File file2 = new File(configB.getPath());
        assertTrue(file1.length() >= file2.length());

        Realm realm2 = null;
        try {
            // Contents is copied too.
            realm2 = Realm.getInstance(configB);
            RealmResults<AllTypes> results = realm2.where(AllTypes.class).findAll();
            assertEquals(1, results.size());
            assertEquals("Hello World", results.first().getColumnString());
        } finally {
            if (realm2 != null) {
                realm2.close();
            }
        }
    }

    @Test
    public void compactRealm() {
        final RealmConfiguration configuration = realm.getConfiguration();
        realm.close();
        realm = null;
        assertTrue(Realm.compactRealm(configuration));
        realm = Realm.getInstance(configuration);
    }

    @Test
    public void compactRealm_failsIfOpen() {
        assertFalse(Realm.compactRealm(realm.getConfiguration()));
    }

    @Test
    public void compactRealm_encryptedEmptyRealm() {
        RealmConfiguration realmConfig = configFactory.createConfiguration("enc.realm", TestHelper.getRandomKey());
        Realm realm = Realm.getInstance(realmConfig);
        realm.close();
        assertTrue(Realm.compactRealm(realmConfig));
        realm = Realm.getInstance(realmConfig);
        assertFalse(realm.isClosed());
        assertTrue(realm.isEmpty());
        realm.close();
    }

    @Test
    public void compactRealm_encryptedPopulatedRealm() {
        final int DATA_SIZE = 100;
        RealmConfiguration realmConfig = configFactory.createConfiguration("enc.realm", TestHelper.getRandomKey());
        Realm realm = Realm.getInstance(realmConfig);

        populateTestRealm(realm, DATA_SIZE);
        realm.close();
        assertTrue(Realm.compactRealm(realmConfig));
        realm = Realm.getInstance(realmConfig);
        assertFalse(realm.isClosed());
        assertEquals(DATA_SIZE, realm.where(AllTypes.class).count());
        realm.close();
    }

    @Test
    public void compactRealm_emptyRealm() throws IOException {
        final String REALM_NAME = "test.realm";
        RealmConfiguration realmConfig = configFactory.createConfiguration(REALM_NAME);
        Realm realm = Realm.getInstance(realmConfig);
        realm.close();
        long before = new File(realmConfig.getPath()).length();
        assertTrue(Realm.compactRealm(realmConfig));
        long after = new File(realmConfig.getPath()).length();
        assertTrue(before >= after);
    }

    @Test
    public void compactRealm_populatedRealm() throws IOException {
        final String REALM_NAME = "test.realm";
        RealmConfiguration realmConfig = configFactory.createConfiguration(REALM_NAME);
        Realm realm = Realm.getInstance(realmConfig);
        populateTestRealm(realm, 100);
        realm.close();
        long before = new File(realmConfig.getPath()).length();
        assertTrue(Realm.compactRealm(realmConfig));
        long after = new File(realmConfig.getPath()).length();
        assertTrue(before >= after);
    }

    @Test
    public void compactRealm_onExternalStorage() {
        final File externalFilesDir = context.getExternalFilesDir(null);
        final RealmConfiguration config = new RealmConfiguration.Builder()
                .directory(externalFilesDir)
                .name("external.realm")
                .build();
        Realm.deleteRealm(config);
        Realm realm = Realm.getInstance(config);
        realm.close();
        assertTrue(Realm.compactRealm(config));
        realm = Realm.getInstance(config);
        realm.close();
        Realm.deleteRealm(config);
    }

    @Test
    public void copyToRealm_null() {
        realm.beginTransaction();
        try {
            realm.copyToRealm((AllTypes) null);
            fail("Copying null objects into Realm should not be allowed");
        } catch (IllegalArgumentException ignored) {
        } finally {
            realm.cancelTransaction();
        }
    }

    @Test
    public void copyToRealm_managedObject() {
        realm.beginTransaction();
        AllTypes allTypes = realm.createObject(AllTypes.class);
        allTypes.setColumnString("Test");
        realm.commitTransaction();

        realm.beginTransaction();
        AllTypes copiedAllTypes = realm.copyToRealm(allTypes);
        realm.commitTransaction();

        assertTrue(allTypes == copiedAllTypes);
    }

    @Test
    public void copyToRealm_fromOtherRealm() {
        realm.beginTransaction();
        AllTypes allTypes = realm.createObject(AllTypes.class);
        allTypes.setColumnString("Test");
        realm.commitTransaction();

        RealmConfiguration realmConfig = configFactory.createConfiguration("other-realm");
        Realm otherRealm = Realm.getInstance(realmConfig);
        otherRealm.beginTransaction();
        AllTypes copiedAllTypes = otherRealm.copyToRealm(allTypes);
        otherRealm.commitTransaction();

        assertNotSame(allTypes, copiedAllTypes); // Same object in different Realms is not the same.
        assertEquals(allTypes.getColumnString(), copiedAllTypes.getColumnString()); // But data is still the same.
        otherRealm.close();
    }

    @Test
    public void copyToRealm() {
        Date date = new Date();
        Dog dog = new Dog();
        dog.setName("Fido");
        RealmList<Dog> list = new RealmList<Dog>();
        list.add(dog);

        AllTypes allTypes = new AllTypes();
        allTypes.setColumnString("String");
        allTypes.setColumnLong(1l);
        allTypes.setColumnFloat(1f);
        allTypes.setColumnDouble(1d);
        allTypes.setColumnBoolean(true);
        allTypes.setColumnDate(date);
        allTypes.setColumnBinary(new byte[]{1, 2, 3});
        allTypes.setColumnRealmObject(dog);
        allTypes.setColumnRealmList(list);

        realm.beginTransaction();
        AllTypes realmTypes = realm.copyToRealm(allTypes);
        realm.commitTransaction();

        assertNotSame(allTypes, realmTypes); // Objects should not be considered equal.
        assertEquals(allTypes.getColumnString(), realmTypes.getColumnString()); // But they contain the same data.
        assertEquals(allTypes.getColumnLong(), realmTypes.getColumnLong());
        assertEquals(allTypes.getColumnFloat(), realmTypes.getColumnFloat(), 0);
        assertEquals(allTypes.getColumnDouble(), realmTypes.getColumnDouble(), 0);
        assertEquals(allTypes.isColumnBoolean(), realmTypes.isColumnBoolean());
        assertEquals(allTypes.getColumnDate(), realmTypes.getColumnDate());
        assertArrayEquals(allTypes.getColumnBinary(), realmTypes.getColumnBinary());
        assertEquals(allTypes.getColumnRealmObject().getName(), dog.getName());
        assertEquals(list.size(), realmTypes.getColumnRealmList().size());
        assertEquals(list.get(0).getName(), realmTypes.getColumnRealmList().get(0).getName());
    }

    @Test
    public void copyToRealm_cyclicObjectReferences() {
        CyclicType oneCyclicType = new CyclicType();
        oneCyclicType.setName("One");
        CyclicType anotherCyclicType = new CyclicType();
        anotherCyclicType.setName("Two");
        oneCyclicType.setObject(anotherCyclicType);
        anotherCyclicType.setObject(oneCyclicType);

        realm.beginTransaction();
        CyclicType realmObject = realm.copyToRealm(oneCyclicType);
        realm.commitTransaction();

        assertEquals("One", realmObject.getName());
        assertEquals("Two", realmObject.getObject().getName());
        assertEquals(2, realm.where(CyclicType.class).count());

        // Tests copyToRealm overload that uses the Iterator.
        // Makes sure we reuse the same graph cache Map to avoid duplicates.
        realm.beginTransaction();
        realm.deleteAll();
        realm.commitTransaction();

        assertEquals(0, realm.where(CyclicType.class).count());

        realm.beginTransaction();
        List<CyclicType> cyclicTypes = realm.copyToRealm(Arrays.asList(oneCyclicType, anotherCyclicType));
        realm.commitTransaction();
        assertEquals(2, cyclicTypes.size());
        assertEquals("One", cyclicTypes.get(0).getName());
        assertEquals("Two", cyclicTypes.get(1).getName());
        assertEquals(2, realm.where(CyclicType.class).count());
    }

    @Test
    public void copyToRealm_cyclicObjectReferencesWithPK() {
        CyclicTypePrimaryKey oneCyclicType = new CyclicTypePrimaryKey(1, "One");
        CyclicTypePrimaryKey anotherCyclicType = new CyclicTypePrimaryKey(2, "Two");
        oneCyclicType.setObject(anotherCyclicType);
        anotherCyclicType.setObject(oneCyclicType);

        realm.beginTransaction();
        CyclicTypePrimaryKey realmObject = realm.copyToRealm(oneCyclicType);
        realm.commitTransaction();

        assertEquals("One", realmObject.getName());
        assertEquals("Two", realmObject.getObject().getName());
        assertEquals(2, realm.where(CyclicTypePrimaryKey.class).count());

        // Tests copyToRealm overload that uses the Iterator.
        // Makes sure we reuse the same graph cache Map to avoid duplicates.
        realm.beginTransaction();
        realm.deleteAll();
        realm.commitTransaction();

        assertEquals(0, realm.where(CyclicTypePrimaryKey.class).count());

        realm.beginTransaction();
        List<CyclicTypePrimaryKey> cyclicTypes = realm.copyToRealm(Arrays.asList(oneCyclicType, anotherCyclicType));
        realm.commitTransaction();
        assertEquals(2, cyclicTypes.size());
        assertEquals("One", cyclicTypes.get(0).getName());
        assertEquals("Two", cyclicTypes.get(1).getName());
        assertEquals(2, realm.where(CyclicTypePrimaryKey.class).count());
    }

    @Test
    public void copyToRealm_cyclicListReferences() {
        CyclicType oneCyclicType = new CyclicType();
        oneCyclicType.setName("One");
        CyclicType anotherCyclicType = new CyclicType();
        anotherCyclicType.setName("Two");
        oneCyclicType.setObjects(new RealmList(anotherCyclicType));
        anotherCyclicType.setObjects(new RealmList(oneCyclicType));

        realm.beginTransaction();
        CyclicType realmObject = realm.copyToRealm(oneCyclicType);
        realm.commitTransaction();

        assertEquals("One", realmObject.getName());
        assertEquals(2, realm.where(CyclicType.class).count());
    }

    // Checks that if a field has a null value, it gets converted to the default value for that type.
    @Test
    public void copyToRealm_convertsNullToDefaultValue() {
        realm.beginTransaction();
        AllTypes realmTypes = realm.copyToRealm(new AllTypes());
        realm.commitTransaction();

        assertEquals("", realmTypes.getColumnString());
        assertEquals(new Date(0), realmTypes.getColumnDate());
        assertArrayEquals(new byte[0], realmTypes.getColumnBinary());
    }

    // Check that using copyToRealm will set the primary key directly instead of first setting
    // it to the default value (which can fail).
    @Test
    public void copyToRealm_primaryKeyIsSetDirectly() {
        realm.beginTransaction();
        realm.createObject(OwnerPrimaryKey.class, 0);
        realm.copyToRealm(new OwnerPrimaryKey(1, "Foo"));
        realm.commitTransaction();
        assertEquals(2, realm.where(OwnerPrimaryKey.class).count());
    }

    @Test
    public void copyToRealm_stringPrimaryKeyIsNull() {
        final long SECONDARY_FIELD_VALUE = 34992142L;
        TestHelper.addStringPrimaryKeyObjectToTestRealm(realm, (String) null, SECONDARY_FIELD_VALUE);

        RealmResults<PrimaryKeyAsString> results = realm.where(PrimaryKeyAsString.class).findAll();
        assertEquals(1, results.size());
        assertEquals(null, results.first().getName());
        assertEquals(SECONDARY_FIELD_VALUE, results.first().getId());
    }

    @Test
    public void copyToRealm_boxedNumberPrimaryKeyIsNull() {
        final String SECONDARY_FIELD_VALUE = "nullNumberPrimaryKeyObj";
        final Class[] CLASSES = {PrimaryKeyAsBoxedByte.class, PrimaryKeyAsBoxedShort.class, PrimaryKeyAsBoxedInteger.class, PrimaryKeyAsBoxedLong.class};

        TestHelper.addBytePrimaryKeyObjectToTestRealm(realm,    (Byte) null,    SECONDARY_FIELD_VALUE);
        TestHelper.addShortPrimaryKeyObjectToTestRealm(realm,   (Short) null,   SECONDARY_FIELD_VALUE);
        TestHelper.addIntegerPrimaryKeyObjectToTestRealm(realm, (Integer) null, SECONDARY_FIELD_VALUE);
        TestHelper.addLongPrimaryKeyObjectToTestRealm(realm,    (Long) null,    SECONDARY_FIELD_VALUE);

        for (Class clazz : CLASSES) {
            RealmResults results = realm.where(clazz).findAll();
            assertEquals(1, results.size());
            assertEquals(null, ((NullPrimaryKey)results.first()).getId());
            assertEquals(SECONDARY_FIELD_VALUE, ((NullPrimaryKey)results.first()).getName());
        }
    }

    @Test
    public void copyToRealm_duplicatedNullPrimaryKeyThrows() {
        final String[] PRIMARY_KEY_TYPES = {"String", "BoxedByte", "BoxedShort", "BoxedInteger", "BoxedLong"};

        TestHelper.addStringPrimaryKeyObjectToTestRealm(realm,  (String) null,  0);
        TestHelper.addBytePrimaryKeyObjectToTestRealm(realm,    (Byte) null,    (String) null);
        TestHelper.addShortPrimaryKeyObjectToTestRealm(realm,   (Short) null,   (String) null);
        TestHelper.addIntegerPrimaryKeyObjectToTestRealm(realm, (Integer) null, (String) null);
        TestHelper.addLongPrimaryKeyObjectToTestRealm(realm,    (Long) null,    (String) null);

        for (String className : PRIMARY_KEY_TYPES) {
            try {
                realm.beginTransaction();
                switch (className) {
                    case "String":
                        realm.copyToRealm(new PrimaryKeyAsString());
                        break;
                    case "BoxedByte":
                        realm.copyToRealm(new PrimaryKeyAsBoxedByte());
                        break;
                    case "BoxedShort":
                        realm.copyToRealm(new PrimaryKeyAsBoxedShort());
                        break;
                    case "BoxedInteger":
                        realm.copyToRealm(new PrimaryKeyAsBoxedInteger());
                        break;
                    case "BoxedLong":
                        realm.copyToRealm(new PrimaryKeyAsBoxedLong());
                        break;
                    default:
                }
                fail("Null value as primary key already exists.");
            } catch (RealmPrimaryKeyConstraintException expected) {
                assertEquals("Value already exists: null", expected.getMessage());
            } finally {
                realm.cancelTransaction();
            }
        }
    }

    @Test
    public void copyToRealm_doNotCopyReferencedObjectIfManaged() {
        realm.beginTransaction();

        // Child object is managed by Realm.
        CyclicTypePrimaryKey childObj = realm.createObject(CyclicTypePrimaryKey.class, 1);
        childObj.setName("Child");

        // Parent object is an unmanaged object.
        CyclicTypePrimaryKey parentObj = new CyclicTypePrimaryKey(2);
        parentObj.setObject(childObj);

        realm.copyToRealm(parentObj);
        realm.commitTransaction();

        assertEquals(2, realm.where(CyclicTypePrimaryKey.class).count());
    }

    @Test
    public void copyToRealm_list() {
        Dog dog1 = new Dog();
        dog1.setName("Dog 1");
        Dog dog2 = new Dog();
        dog2.setName("Dog 2");
        RealmList<Dog> list = new RealmList<Dog>();
        list.addAll(Arrays.asList(dog1, dog2));

        realm.beginTransaction();
        List<Dog> copiedList = new ArrayList<Dog>(realm.copyToRealm(list));
        realm.commitTransaction();

        assertEquals(2, copiedList.size());
        assertEquals(dog1.getName(), copiedList.get(0).getName());
        assertEquals(dog2.getName(), copiedList.get(1).getName());
    }

    @Test
    public void copyToRealm_objectInOtherThreadThrows() {
        final CountDownLatch bgThreadDoneLatch = new CountDownLatch(1);

        realm.beginTransaction();
        final Dog dog = realm.createObject(Dog.class);
        realm.commitTransaction();

        new Thread(new Runnable() {
            @Override
            public void run() {
                final Realm bgRealm = Realm.getInstance(realm.getConfiguration());
                bgRealm.beginTransaction();
                try {
                    bgRealm.copyToRealm(dog);
                    fail();
                } catch (IllegalArgumentException expected) {
                    assertEquals("Objects which belong to Realm instances in other threads cannot be copied into this" +
                                    " Realm instance.",
                            expected.getMessage());
                }
                bgRealm.cancelTransaction();
                bgRealm.close();
                bgThreadDoneLatch.countDown();
            }
        }).start();

        TestHelper.awaitOrFail(bgThreadDoneLatch);
    }

    @Test
    public void copyToRealmOrUpdate_null() {
        realm.beginTransaction();
        thrown.expect(IllegalArgumentException.class);
        realm.copyToRealmOrUpdate((AllTypes) null);
    }

    @Test
    public void copyToRealmOrUpdate_stringPrimaryKeyFieldIsNull() {
        final long SECONDARY_FIELD_VALUE = 2192841L;
        final long SECONDARY_FIELD_UPDATED = 44887612L;
        PrimaryKeyAsString nullPrimaryKeyObj = TestHelper.addStringPrimaryKeyObjectToTestRealm(realm, (String) null, SECONDARY_FIELD_VALUE);

        RealmResults<PrimaryKeyAsString> result = realm.where(PrimaryKeyAsString.class).findAll();
        assertEquals(1, result.size());
        assertEquals(null, result.first().getName());
        assertEquals(SECONDARY_FIELD_VALUE, result.first().getId());

        // Updates objects.
        realm.beginTransaction();
        nullPrimaryKeyObj.setId(SECONDARY_FIELD_UPDATED);
        realm.copyToRealmOrUpdate(nullPrimaryKeyObj);
        realm.commitTransaction();

        assertEquals(SECONDARY_FIELD_UPDATED, realm.where(PrimaryKeyAsString.class).findFirst().getId());
    }

    @Test
    public void copyToRealmOrUpdate_boxedBytePrimaryKeyFieldIsNull() {
        final String SECONDARY_FIELD_VALUE = "nullBytePrimaryKeyObj";
        final String SECONDARY_FIELD_UPDATED = "nullBytePrimaryKeyObjUpdated";
        PrimaryKeyAsBoxedByte nullPrimaryKeyObj = TestHelper.addBytePrimaryKeyObjectToTestRealm(realm, (Byte) null, SECONDARY_FIELD_VALUE);

        RealmResults<PrimaryKeyAsBoxedByte> result = realm.where(PrimaryKeyAsBoxedByte.class).findAll();
        assertEquals(1, result.size());
        assertEquals(SECONDARY_FIELD_VALUE, result.first().getName());
        assertEquals(null, result.first().getId());

        // Updates objects.
        realm.beginTransaction();
        nullPrimaryKeyObj.setName(SECONDARY_FIELD_UPDATED);
        realm.copyToRealmOrUpdate(nullPrimaryKeyObj);
        realm.commitTransaction();

        assertEquals(SECONDARY_FIELD_UPDATED, realm.where(PrimaryKeyAsBoxedByte.class).findFirst().getName());
    }

    @Test
    public void copyToRealmOrUpdate_boxedShortPrimaryKeyFieldIsNull() {
        final String SECONDARY_FIELD_VALUE = "nullShortPrimaryKeyObj";
        final String SECONDARY_FIELD_UPDATED = "nullShortPrimaryKeyObjUpdated";
        PrimaryKeyAsBoxedShort nullPrimaryKeyObj = TestHelper.addShortPrimaryKeyObjectToTestRealm(realm, (Short) null, SECONDARY_FIELD_VALUE);

        RealmResults<PrimaryKeyAsBoxedShort> result = realm.where(PrimaryKeyAsBoxedShort.class).findAll();
        assertEquals(1, result.size());
        assertEquals(SECONDARY_FIELD_VALUE, result.first().getName());
        assertEquals(null, result.first().getId());

        // Updates objects.
        realm.beginTransaction();
        nullPrimaryKeyObj.setName(SECONDARY_FIELD_UPDATED);
        realm.copyToRealmOrUpdate(nullPrimaryKeyObj);
        realm.commitTransaction();

        assertEquals(SECONDARY_FIELD_UPDATED, realm.where(PrimaryKeyAsBoxedShort.class).findFirst().getName());
    }

    @Test
    public void copyToRealmOrUpdate_boxedIntegerPrimaryKeyFieldIsNull() {
        final String SECONDARY_FIELD_VALUE = "nullIntegerPrimaryKeyObj";
        final String SECONDARY_FIELD_UPDATED = "nullIntegerPrimaryKeyObjUpdated";
        PrimaryKeyAsBoxedInteger nullPrimaryKeyObj = TestHelper.addIntegerPrimaryKeyObjectToTestRealm(realm, (Integer) null, SECONDARY_FIELD_VALUE);

        RealmResults<PrimaryKeyAsBoxedInteger> result = realm.where(PrimaryKeyAsBoxedInteger.class).findAll();
        assertEquals(1, result.size());
        assertEquals(SECONDARY_FIELD_VALUE, result.first().getName());
        assertEquals(null, result.first().getId());

        // Updates objects.
        realm.beginTransaction();
        nullPrimaryKeyObj.setName(SECONDARY_FIELD_UPDATED);
        realm.copyToRealmOrUpdate(nullPrimaryKeyObj);
        realm.commitTransaction();

        assertEquals(SECONDARY_FIELD_UPDATED, realm.where(PrimaryKeyAsBoxedInteger.class).findFirst().getName());
    }

    @Test
    public void copyToRealmOrUpdate_boxedLongPrimaryKeyFieldIsNull() {
        final String SECONDARY_FIELD_VALUE = "nullLongPrimaryKeyObj";
        final String SECONDARY_FIELD_UPDATED = "nullLongPrimaryKeyObjUpdated";
        PrimaryKeyAsBoxedLong nullPrimaryKeyObj = TestHelper.addLongPrimaryKeyObjectToTestRealm(realm, (Long) null, SECONDARY_FIELD_VALUE);

        RealmResults<PrimaryKeyAsBoxedLong> result = realm.where(PrimaryKeyAsBoxedLong.class).findAll();
        assertEquals(1, result.size());
        assertEquals(SECONDARY_FIELD_VALUE, result.first().getName());
        assertEquals(null, result.first().getId());

        // Updates objects.
        realm.beginTransaction();
        nullPrimaryKeyObj.setName(SECONDARY_FIELD_UPDATED);
        realm.copyToRealmOrUpdate(nullPrimaryKeyObj);
        realm.commitTransaction();

        assertEquals(SECONDARY_FIELD_UPDATED, realm.where(PrimaryKeyAsBoxedLong.class).findFirst().getName());
    }

    @Test
    public void copyToRealmOrUpdate_noPrimaryKeyField() {
        realm.beginTransaction();
        thrown.expect(IllegalArgumentException.class);
        realm.copyToRealmOrUpdate(new AllTypes());
    }

    @Test
    public void copyToRealmOrUpdate_addNewObjects() {
        realm.executeTransaction(new Realm.Transaction() {
            @Override
            public void execute(Realm realm) {
                PrimaryKeyAsLong obj = new PrimaryKeyAsLong();
                obj.setId(1);
                obj.setName("Foo");
                realm.copyToRealm(obj);

                PrimaryKeyAsLong obj2 = new PrimaryKeyAsLong();
                obj2.setId(2);
                obj2.setName("Bar");
                realm.copyToRealmOrUpdate(obj2);
            }
        });

        assertEquals(2, realm.where(PrimaryKeyAsLong.class).count());
    }

    @Test
    public void copyToRealmOrUpdate_updateExistingObject() {
        realm.executeTransaction(new Realm.Transaction() {
            @Override
            public void execute(Realm realm) {
                AllTypesPrimaryKey obj = new AllTypesPrimaryKey();
                obj.setColumnString("Foo");
                obj.setColumnLong(1);
                obj.setColumnFloat(1.23F);
                obj.setColumnDouble(1.234D);
                obj.setColumnBoolean(false);
                obj.setColumnBinary(new byte[]{1, 2, 3});
                obj.setColumnDate(new Date(1000));
                obj.setColumnRealmObject(new DogPrimaryKey(1, "Dog1"));
                obj.setColumnRealmList(new RealmList<DogPrimaryKey>(new DogPrimaryKey(2, "Dog2")));
                obj.setColumnBoxedBoolean(true);
                realm.copyToRealm(obj);

                AllTypesPrimaryKey obj2 = new AllTypesPrimaryKey();
                obj2.setColumnString("Bar");
                obj2.setColumnLong(1);
                obj2.setColumnFloat(2.23F);
                obj2.setColumnDouble(2.234D);
                obj2.setColumnBoolean(true);
                obj2.setColumnBinary(new byte[]{2, 3, 4});
                obj2.setColumnDate(new Date(2000));
                obj2.setColumnRealmObject(new DogPrimaryKey(3, "Dog3"));
                obj2.setColumnRealmList(new RealmList<DogPrimaryKey>(new DogPrimaryKey(4, "Dog4")));
                obj2.setColumnBoxedBoolean(false);
                realm.copyToRealmOrUpdate(obj2);
            }
        });

        assertEquals(1, realm.where(AllTypesPrimaryKey.class).count());
        AllTypesPrimaryKey obj = realm.where(AllTypesPrimaryKey.class).findFirst();

        // Checks that the the only element has all its properties updated.
        assertEquals("Bar", obj.getColumnString());
        assertEquals(1, obj.getColumnLong());
        assertEquals(2.23F, obj.getColumnFloat(), 0);
        assertEquals(2.234D, obj.getColumnDouble(), 0);
        assertEquals(true, obj.isColumnBoolean());
        assertArrayEquals(new byte[]{2, 3, 4}, obj.getColumnBinary());
        assertEquals(new Date(2000), obj.getColumnDate());
        assertEquals("Dog3", obj.getColumnRealmObject().getName());
        assertEquals(1, obj.getColumnRealmList().size());
        assertEquals("Dog4", obj.getColumnRealmList().get(0).getName());
        assertFalse(obj.getColumnBoxedBoolean());
    }

    @Test
    public void copyToRealmOrUpdate_cyclicObject() {
        CyclicTypePrimaryKey oneCyclicType = new CyclicTypePrimaryKey(1);
        oneCyclicType.setName("One");
        CyclicTypePrimaryKey anotherCyclicType = new CyclicTypePrimaryKey(2);
        anotherCyclicType.setName("Two");
        oneCyclicType.setObject(anotherCyclicType);
        anotherCyclicType.setObject(oneCyclicType);

        realm.beginTransaction();
        realm.copyToRealm(oneCyclicType);
        realm.commitTransaction();

        oneCyclicType.setName("Three");
        anotherCyclicType.setName("Four");
        realm.beginTransaction();
        realm.copyToRealmOrUpdate(oneCyclicType);
        realm.commitTransaction();

        assertEquals(2, realm.where(CyclicTypePrimaryKey.class).count());
        assertEquals("Three", realm.where(CyclicTypePrimaryKey.class).equalTo("id", 1).findFirst().getName());
    }


    // Checks that an unmanaged object with only default values can override data.
    @Test
    public void copyToRealmOrUpdate_defaultValuesOverrideExistingData() {
        realm.executeTransaction(new Realm.Transaction() {
            @Override
            public void execute(Realm realm) {
                AllTypesPrimaryKey obj = new AllTypesPrimaryKey();
                obj.setColumnString("Foo");
                obj.setColumnLong(1);
                obj.setColumnFloat(1.23F);
                obj.setColumnDouble(1.234D);
                obj.setColumnBoolean(false);
                obj.setColumnBinary(new byte[]{1, 2, 3});
                obj.setColumnDate(new Date(1000));
                obj.setColumnRealmObject(new DogPrimaryKey(1, "Dog1"));
                obj.setColumnRealmList(new RealmList<DogPrimaryKey>(new DogPrimaryKey(2, "Dog2")));
                realm.copyToRealm(obj);

                AllTypesPrimaryKey obj2 = new AllTypesPrimaryKey();
                obj2.setColumnLong(1);
                realm.copyToRealmOrUpdate(obj2);
            }
        });

        assertEquals(1, realm.where(AllTypesPrimaryKey.class).count());

        AllTypesPrimaryKey obj = realm.where(AllTypesPrimaryKey.class).findFirst();
        assertNull(obj.getColumnString());
        assertEquals(1, obj.getColumnLong());
        assertEquals(0.0F, obj.getColumnFloat(), 0);
        assertEquals(0.0D, obj.getColumnDouble(), 0);
        assertEquals(false, obj.isColumnBoolean());
        assertNull(obj.getColumnBinary());
        assertNull(obj.getColumnDate());
        assertNull(obj.getColumnRealmObject());
        assertEquals(0, obj.getColumnRealmList().size());
    }


    // Tests that if references to objects are removed, the objects are still in the Realm.
    @Test
    public void copyToRealmOrUpdate_referencesNotDeleted() {
        realm.executeTransaction(new Realm.Transaction() {
            @Override
            public void execute(Realm realm) {
                AllTypesPrimaryKey obj = new AllTypesPrimaryKey();
                obj.setColumnLong(1);
                obj.setColumnRealmObject(new DogPrimaryKey(1, "Dog1"));
                obj.setColumnRealmList(new RealmList<DogPrimaryKey>(new DogPrimaryKey(2, "Dog2")));
                realm.copyToRealm(obj);

                AllTypesPrimaryKey obj2 = new AllTypesPrimaryKey();
                obj2.setColumnLong(1);
                obj2.setColumnRealmObject(new DogPrimaryKey(3, "Dog3"));
                obj2.setColumnRealmList(new RealmList<DogPrimaryKey>(new DogPrimaryKey(4, "Dog4")));
                realm.copyToRealmOrUpdate(obj2);
            }
        });

        assertEquals(1, realm.where(AllTypesPrimaryKey.class).count());
        assertEquals(4, realm.where(DogPrimaryKey.class).count());
    }

    @Test
    public void copyToRealmOrUpdate_primaryKeyMixInObjectGraph() {
        // Crate Object graph where tier 2 consists of 1 object with primary key and one doesn't.
        // Tier 3 both have objects with primary keys.
        //
        //        PK
        //     /      \
        //    PK      nonPK
        //    |        |
        //    PK       PK
        DogPrimaryKey dog = new DogPrimaryKey(1, "Dog");
        OwnerPrimaryKey owner = new OwnerPrimaryKey(1, "Owner");
        owner.setDog(dog);

        Cat cat = new Cat();
        cat.setScaredOfDog(dog);

        PrimaryKeyMix mixObject = new PrimaryKeyMix(1);
        mixObject.setDogOwner(owner);
        mixObject.setCat(cat);

        realm.beginTransaction();
        PrimaryKeyMix realmObject = realm.copyToRealmOrUpdate(mixObject);
        realm.commitTransaction();

        assertEquals("Dog", realmObject.getCat().getScaredOfDog().getName());
        assertEquals("Dog", realmObject.getDogOwner().getDog().getName());
    }

    @Test
    public void copyToRealmOrUpdate_iterable() {
        realm.executeTransaction(new Realm.Transaction() {
            @Override
            public void execute(Realm realm) {
                PrimaryKeyAsLong obj = new PrimaryKeyAsLong();
                obj.setId(1);
                obj.setName("Foo");
                realm.copyToRealm(obj);

                PrimaryKeyAsLong obj2 = new PrimaryKeyAsLong();
                obj2.setId(1);
                obj2.setName("Bar");

                PrimaryKeyAsLong obj3 = new PrimaryKeyAsLong();
                obj3.setId(1);
                obj3.setName("Baz");

                realm.copyToRealmOrUpdate(Arrays.asList(obj2, obj3));
            }
        });

        assertEquals(1, realm.where(PrimaryKeyAsLong.class).count());
        assertEquals("Baz", realm.where(PrimaryKeyAsLong.class).findFirst().getName());
    }

    // Tests that a collection of objects with references all gets copied.
    @Test
    public void copyToRealmOrUpdate_iterableChildObjects() {
        DogPrimaryKey dog = new DogPrimaryKey(1, "Snoop");

        AllTypesPrimaryKey allTypes1 = new AllTypesPrimaryKey();
        allTypes1.setColumnLong(1);
        allTypes1.setColumnRealmObject(dog);

        AllTypesPrimaryKey allTypes2 = new AllTypesPrimaryKey();
        allTypes1.setColumnLong(2);
        allTypes2.setColumnRealmObject(dog);

        realm.beginTransaction();
        realm.copyToRealmOrUpdate(Arrays.asList(allTypes1, allTypes2));
        realm.commitTransaction();

        assertEquals(2, realm.where(AllTypesPrimaryKey.class).count());
        assertEquals(1, realm.where(DogPrimaryKey.class).count());
    }

    @Test
    public void copyToRealmOrUpdate_objectInOtherThreadThrows() {
        final CountDownLatch bgThreadDoneLatch = new CountDownLatch(1);

        realm.beginTransaction();
        final OwnerPrimaryKey ownerPrimaryKey = realm.createObject(OwnerPrimaryKey.class, 0);
        realm.commitTransaction();

        new Thread(new Runnable() {
            @Override
            public void run() {
                final Realm bgRealm = Realm.getInstance(realm.getConfiguration());
                bgRealm.beginTransaction();
                try {
                    bgRealm.copyToRealm(ownerPrimaryKey);
                    fail();
                } catch (IllegalArgumentException expected) {
                    assertEquals("Objects which belong to Realm instances in other threads cannot be copied into this" +
                                    " Realm instance.",
                            expected.getMessage());
                }
                bgRealm.cancelTransaction();
                bgRealm.close();
                bgThreadDoneLatch.countDown();
            }
        }).start();

        TestHelper.awaitOrFail(bgThreadDoneLatch);
    }

    @Test
    public void copyToRealmOrUpdate_listHasObjectInOtherThreadThrows() {
        final CountDownLatch bgThreadDoneLatch = new CountDownLatch(1);
        final OwnerPrimaryKey ownerPrimaryKey = new OwnerPrimaryKey();

        realm.beginTransaction();
        Dog dog = realm.createObject(Dog.class);
        realm.commitTransaction();
        ownerPrimaryKey.setDogs(new RealmList<Dog>(dog));

        new Thread(new Runnable() {
            @Override
            public void run() {
                final Realm bgRealm = Realm.getInstance(realm.getConfiguration());
                bgRealm.beginTransaction();
                try {
                    bgRealm.copyToRealm(ownerPrimaryKey);
                    fail();
                } catch (IllegalArgumentException expected) {
                    assertEquals("Objects which belong to Realm instances in other threads cannot be copied into this" +
                                    " Realm instance.",
                            expected.getMessage());
                }
                bgRealm.cancelTransaction();
                bgRealm.close();
                bgThreadDoneLatch.countDown();
            }
        }).start();

        TestHelper.awaitOrFail(bgThreadDoneLatch);
    }

    @Test
    public void getInstance_differentEncryptionKeys() {
        byte[] key1 = TestHelper.getRandomKey(42);
        byte[] key2 = TestHelper.getRandomKey(42);

        // Makes sure the key is the same, but in two different instances.
        assertArrayEquals(key1, key2);
        assertTrue(key1 != key2);

        final String ENCRYPTED_REALM = "differentKeys.realm";
        Realm realm1 = null;
        Realm realm2 = null;
        try {
            realm1 = Realm.getInstance(configFactory.createConfiguration(ENCRYPTED_REALM, key1));
            try {
                realm2 = Realm.getInstance(configFactory.createConfiguration(ENCRYPTED_REALM, key2));
            } catch (Exception e) {
                fail("Unexpected exception: " + e);
            } finally {
                if (realm2 != null) {
                    realm2.close();
                }
            }
        } finally {
            if (realm1 != null) {
                realm1.close();
            }
        }
    }

    @Test
    public void writeEncryptedCopyTo() throws Exception {
        populateTestRealm();
        long before = realm.where(AllTypes.class).count();
        assertEquals(TEST_DATA_SIZE, before);

        // Configures test realms.
        final String ENCRYPTED_REALM_FILE_NAME = "encryptedTestRealm.realm";
        final String RE_ENCRYPTED_REALM_FILE_NAME = "reEncryptedTestRealm.realm";
        final String DECRYPTED_REALM_FILE_NAME = "decryptedTestRealm.realm";

        RealmConfiguration encryptedRealmConfig = configFactory.createConfiguration(ENCRYPTED_REALM_FILE_NAME,
                TestHelper.getRandomKey());

        RealmConfiguration reEncryptedRealmConfig = configFactory.createConfiguration(RE_ENCRYPTED_REALM_FILE_NAME,
                TestHelper.getRandomKey());

        RealmConfiguration decryptedRealmConfig = configFactory.createConfiguration(DECRYPTED_REALM_FILE_NAME);

        // Writes encrypted copy from a unencrypted Realm.
        File destination = new File(encryptedRealmConfig.getPath());
        realm.writeEncryptedCopyTo(destination, encryptedRealmConfig.getEncryptionKey());

        Realm encryptedRealm = null;
        try {

            // Verifies encrypted Realm and writes new encrypted copy with a new key.
            encryptedRealm = Realm.getInstance(encryptedRealmConfig);
            assertEquals(TEST_DATA_SIZE, encryptedRealm.where(AllTypes.class).count());

            destination = new File(reEncryptedRealmConfig.getPath());
            encryptedRealm.writeEncryptedCopyTo(destination, reEncryptedRealmConfig.getEncryptionKey());

            // Verifies re-encrypted copy.
            Realm reEncryptedRealm = null;
            try {
                reEncryptedRealm = Realm.getInstance(reEncryptedRealmConfig);
                assertEquals(TEST_DATA_SIZE, reEncryptedRealm.where(AllTypes.class).count());
            } finally {
                if (reEncryptedRealm != null) {
                    reEncryptedRealm.close();
                    if (!Realm.deleteRealm(reEncryptedRealmConfig)) {
                        fail();
                    }
                }
            }

            // Writes non-encrypted copy from the encrypted version.
            destination = new File(decryptedRealmConfig.getPath());
            encryptedRealm.writeEncryptedCopyTo(destination, null);

            // Verifies decrypted Realm and cleans up.
            Realm decryptedRealm = null;
            try {
                decryptedRealm = Realm.getInstance(decryptedRealmConfig);
                assertEquals(TEST_DATA_SIZE, decryptedRealm.where(AllTypes.class).count());
            } finally {
                if (decryptedRealm != null) {
                    decryptedRealm.close();
                    if (!Realm.deleteRealm(decryptedRealmConfig)) {
                        fail();
                    }
                }
            }
        } finally {
            if (encryptedRealm != null) {
                encryptedRealm.close();
                if (!Realm.deleteRealm(encryptedRealmConfig)) {
                    fail();
                }
            }
        }
    }

    @Test
    public void writeEncryptedCopyTo_wrongKeyLength() {
        byte[]  wrongLengthKey = new byte[42];
        File destination = new File(configFactory.getRoot(), "wrong_key.realm");
        thrown.expect(IllegalArgumentException.class);
        realm.writeEncryptedCopyTo(destination, wrongLengthKey);
    }

    @Test
    public void deleteRealm_failures() {
        final String OTHER_REALM_NAME = "yetAnotherRealm.realm";

        RealmConfiguration configA = configFactory.createConfiguration();
        RealmConfiguration configB = configFactory.createConfiguration(OTHER_REALM_NAME);

        // This instance is already cached because of the setUp() method so this deletion should throw.
        try {
            Realm.deleteRealm(configA);
            fail();
        } catch (IllegalStateException ignored) {
        }

        // Creates a new Realm file.
        Realm yetAnotherRealm = Realm.getInstance(configB);

        // Deleting it should fail.
        try {
            Realm.deleteRealm(configB);
            fail();
        } catch (IllegalStateException ignored) {
        }

        // But now that we close it deletion should work.
        yetAnotherRealm.close();
        try {
            Realm.deleteRealm(configB);
        } catch (Exception e) {
            fail();
        }
    }

    // TODO Does this test something meaningfull not tested elsewhere?
    @Test
    public void setter_updateField() throws Exception {
        realm.beginTransaction();

        // Creates an owner with two dogs.
        OwnerPrimaryKey owner = realm.createObject(OwnerPrimaryKey.class, 1);
        owner.setName("Jack");
        Dog rex = realm.createObject(Dog.class);
        rex.setName("Rex");
        Dog fido = realm.createObject(Dog.class);
        fido.setName("Fido");
        owner.getDogs().add(rex);
        owner.getDogs().add(fido);
        assertEquals(2, owner.getDogs().size());

        // Changing the name of the owner should not affect the number of dogs.
        owner.setName("Peter");
        assertEquals(2, owner.getDogs().size());

        // Updating the user should not affect it either. This is actually a no-op since owner is a Realm backed object.
        OwnerPrimaryKey owner2 = realm.copyToRealmOrUpdate(owner);
        assertEquals(2, owner.getDogs().size());
        assertEquals(2, owner2.getDogs().size());

        realm.commitTransaction();
    }

    @Test
    public void deleteRealm() throws InterruptedException {
        File tempDir = new File(configFactory.getRoot(), "delete_test_dir");
        File tempDirRenamed = new File(configFactory.getRoot(), "delete_test_dir_2");
        assertTrue(tempDir.mkdir());

        final RealmConfiguration configuration = new RealmConfiguration.Builder(InstrumentationRegistry.getTargetContext())
                .directory(tempDir)
                .build();

        final CountDownLatch bgThreadReadyLatch = new CountDownLatch(1);
        final CountDownLatch readyToCloseLatch = new CountDownLatch(1);
        final CountDownLatch closedLatch = new CountDownLatch(1);

        Realm realm = Realm.getInstance(configuration);
        // Creates another Realm to ensure the log files are generated.
        new Thread(new Runnable() {
            @Override
            public void run() {
                Realm realm = Realm.getInstance(configuration);
                bgThreadReadyLatch.countDown();
                try {
                    readyToCloseLatch.await();
                } catch (InterruptedException ignored) {
                }
                realm.close();
                closedLatch.countDown();
            }
        }).start();

        realm.beginTransaction();
        realm.createObject(AllTypes.class);
        realm.commitTransaction();

        // Waits for bg thread's opening the same Realm.
        TestHelper.awaitOrFail(bgThreadReadyLatch);

        // A core upgrade might change the location of the files
        assertTrue(tempDir.renameTo(tempDirRenamed));
        readyToCloseLatch.countDown();

        realm.close();
        closedLatch.await();
        // Now we get log files back!
        assertTrue(tempDirRenamed.renameTo(tempDir));

        assertTrue(Realm.deleteRealm(configuration));

        // Directory should be empty now.
        assertEquals(0, tempDir.listFiles().length);
    }

    // Tests that all methods that require a transaction. (ie. any function that mutates Realm data)
    @Test
    public void callMutableMethodOutsideTransaction() throws JSONException, IOException {

        // Prepares unmanaged object data.
        AllTypesPrimaryKey t = new AllTypesPrimaryKey();
        List<AllTypesPrimaryKey> ts = Arrays.asList(t, t);

        // Prepares JSON data.
        String jsonObjStr = "{ \"columnLong\" : 1 }";
        JSONObject jsonObj = new JSONObject(jsonObjStr);
        InputStream jsonObjStream = TestHelper.stringToStream(jsonObjStr);
        InputStream jsonObjStream2 = TestHelper.stringToStream(jsonObjStr);

        String jsonArrStr = " [{ \"columnLong\" : 1 }] ";
        JSONArray jsonArr = new JSONArray(jsonArrStr);
        InputStream jsonArrStream = TestHelper.stringToStream(jsonArrStr);
        InputStream jsonArrStream2 = TestHelper.stringToStream(jsonArrStr);

        // Tests all methods that should require a transaction.
        try { realm.createObject(AllTypes.class);   fail(); } catch (IllegalStateException expected) {}
        try { realm.copyToRealm(t);                 fail(); } catch (IllegalStateException expected) {}
        try { realm.copyToRealm(ts);                fail(); } catch (IllegalStateException expected) {}
        try { realm.copyToRealmOrUpdate(t);         fail(); } catch (IllegalStateException expected) {}
        try { realm.copyToRealmOrUpdate(ts);        fail(); } catch (IllegalStateException expected) {}
        try { realm.delete(AllTypes.class);         fail(); } catch (IllegalStateException expected) {}
        try { realm.deleteAll();                    fail(); } catch (IllegalStateException expected) {}

        try { realm.createObjectFromJson(AllTypesPrimaryKey.class, jsonObj);                fail(); } catch (IllegalStateException expected) {}
        try { realm.createObjectFromJson(AllTypesPrimaryKey.class, jsonObjStr);             fail(); } catch (IllegalStateException expected) {}
        if (Build.VERSION.SDK_INT >= Build.VERSION_CODES.HONEYCOMB) {
            try { realm.createObjectFromJson(NoPrimaryKeyNullTypes.class, jsonObjStream);   fail(); } catch (IllegalStateException expected) {}
        }
        try { realm.createOrUpdateObjectFromJson(AllTypesPrimaryKey.class, jsonObj);        fail(); } catch (IllegalStateException expected) {}
        try { realm.createOrUpdateObjectFromJson(AllTypesPrimaryKey.class, jsonObjStr);     fail(); } catch (IllegalStateException expected) {}
        if (Build.VERSION.SDK_INT >= Build.VERSION_CODES.HONEYCOMB) {
            try { realm.createOrUpdateObjectFromJson(AllTypesPrimaryKey.class, jsonObjStream2); fail(); } catch (IllegalStateException expected) {}
        }

        try { realm.createAllFromJson(AllTypesPrimaryKey.class, jsonArr);                   fail(); } catch (IllegalStateException expected) {}
        try { realm.createAllFromJson(AllTypesPrimaryKey.class, jsonArrStr);                fail(); } catch (IllegalStateException expected) {}
        if (Build.VERSION.SDK_INT >= Build.VERSION_CODES.HONEYCOMB) {
            try { realm.createAllFromJson(NoPrimaryKeyNullTypes.class, jsonArrStream);      fail(); } catch (IllegalStateException expected) {}
        }
        try { realm.createOrUpdateAllFromJson(AllTypesPrimaryKey.class, jsonArr);           fail(); } catch (IllegalStateException expected) {}
        try { realm.createOrUpdateAllFromJson(AllTypesPrimaryKey.class, jsonArrStr);        fail(); } catch (IllegalStateException expected) {}
        if (Build.VERSION.SDK_INT >= Build.VERSION_CODES.HONEYCOMB) {
            try { realm.createOrUpdateAllFromJson(AllTypesPrimaryKey.class, jsonArrStream2);fail(); } catch (IllegalStateException expected) {}
        }
    }

    @Test
    public void createObject_cannotCreateDynamicRealmObject() {
        realm.beginTransaction();
        try {
            realm.createObject(DynamicRealmObject.class);
            fail();
        } catch (RealmException ignored) {
        }
    }

    @Test(expected = RealmException.class)
    public void createObject_absentPrimaryKeyThrows() {
        realm.beginTransaction();
        realm.createObject(DogPrimaryKey.class);
    }

    @Test
    public void createObjectWithPrimaryKey() {
        realm.beginTransaction();
        AllJavaTypes obj = realm.createObject(AllJavaTypes.class, 42);
        assertEquals(1, realm.where(AllJavaTypes.class).count());
        assertEquals(42, obj.getFieldId());
    }

    @Test
    public void createObjectWithPrimaryKey_noPrimaryKeyField() {
        realm.beginTransaction();
        try {
            realm.createObject(AllTypes.class, 42);
            fail();
        } catch (IllegalStateException ignored) {
        }
    }

    @Test
    public void createObjectWithPrimaryKey_wrongValueType() {
        realm.beginTransaction();
        try {
            realm.createObject(AllJavaTypes.class, "fortyTwo");
            fail();
        } catch (IllegalArgumentException ignored) {
        }
    }

    @Test
    public void createObjectWithPrimaryKey_valueAlreadyExists() {
        realm.beginTransaction();
        realm.createObject(AllJavaTypes.class, 42);
        try {
            realm.createObject(AllJavaTypes.class, 42);
            fail();
        } catch (RealmPrimaryKeyConstraintException ignored) {
        }
    }

    @Test
    public void createObjectWithPrimaryKey_null() {
        // Byte
        realm.beginTransaction();
        PrimaryKeyAsBoxedByte primaryKeyAsBoxedByte = realm.createObject(PrimaryKeyAsBoxedByte.class, null);
        realm.commitTransaction();
        assertEquals(1, realm.where(PrimaryKeyAsBoxedByte.class).count());
        assertNull(primaryKeyAsBoxedByte.getId());

        // Short
        realm.beginTransaction();
        PrimaryKeyAsBoxedShort primaryKeyAsBoxedShort = realm.createObject(PrimaryKeyAsBoxedShort.class, null);
        realm.commitTransaction();
        assertEquals(1, realm.where(PrimaryKeyAsBoxedShort.class).count());
        assertNull(primaryKeyAsBoxedShort.getId());

        // Integer
        realm.beginTransaction();
        PrimaryKeyAsBoxedInteger primaryKeyAsBoxedInteger = realm.createObject(PrimaryKeyAsBoxedInteger.class, null);
        realm.commitTransaction();
        assertEquals(1, realm.where(PrimaryKeyAsBoxedInteger.class).count());
        assertNull(primaryKeyAsBoxedInteger.getId());

        // Long
        realm.beginTransaction();
        PrimaryKeyAsBoxedLong primaryKeyAsBoxedLong = realm.createObject(PrimaryKeyAsBoxedLong.class, null);
        realm.commitTransaction();
        assertEquals(1, realm.where(PrimaryKeyAsBoxedLong.class).count());
        assertNull(primaryKeyAsBoxedLong.getId());

        // String
        realm.beginTransaction();
        PrimaryKeyAsString primaryKeyAsString = realm.createObject(PrimaryKeyAsString.class, null);
        realm.commitTransaction();
        assertEquals(1, realm.where(PrimaryKeyAsString.class).count());
        assertNull(primaryKeyAsString.getName());
    }

    @Test
    public void createObjectWithPrimaryKey_nullOnRequired() {
        realm.beginTransaction();

        // Byte
        try {
            realm.createObject(PrimaryKeyRequiredAsBoxedByte.class, null);
            fail();
        } catch (IllegalArgumentException ignored) {
        }

        // Short
        try {
            realm.createObject(PrimaryKeyRequiredAsBoxedShort.class, null);
            fail();
        } catch (IllegalArgumentException ignored) {
        }

        // Integer
        try {
            realm.createObject(PrimaryKeyRequiredAsBoxedInteger.class, null);
            fail();
        } catch (IllegalArgumentException ignored) {
        }

        // Long
        try {
            realm.createObject(PrimaryKeyRequiredAsBoxedLong.class, null);
            fail();
        } catch (IllegalArgumentException ignored) {
        }

        // String
        try {
            realm.createObject(PrimaryKeyRequiredAsString.class, null);
            fail();
        } catch (IllegalArgumentException ignored) {
        }

        realm.cancelTransaction();
    }

    @Test
    public void createObjectWithPrimaryKey_nullDuplicated() {
        realm.beginTransaction();

        // Byte
        realm.createObject(PrimaryKeyAsBoxedByte.class, null);
        try {
            realm.createObject(PrimaryKeyAsBoxedByte.class, null);
            fail();
        } catch (RealmPrimaryKeyConstraintException ignored) {
        }

        // Short
        realm.createObject(PrimaryKeyAsBoxedShort.class, null);
        try {
            realm.createObject(PrimaryKeyAsBoxedShort.class, null);
            fail();
        } catch (RealmPrimaryKeyConstraintException ignored) {
        }

        // Integer
        realm.createObject(PrimaryKeyAsBoxedInteger.class, null);
        try {
            realm.createObject(PrimaryKeyAsBoxedInteger.class, null);
            fail();
        } catch (RealmPrimaryKeyConstraintException ignored) {
        }

        // Long
        realm.createObject(PrimaryKeyAsBoxedLong.class, null);
        try {
            realm.createObject(PrimaryKeyAsBoxedLong.class, null);
            fail();
        } catch (RealmPrimaryKeyConstraintException ignored) {
        }

        // String
        realm.createObject(PrimaryKeyAsString.class, null);
        try {
            realm.createObject(PrimaryKeyAsString.class, null);
            fail();
        } catch (RealmPrimaryKeyConstraintException ignored) {
        }

        realm.cancelTransaction();
    }

    @Test
    public void createObject_defaultValueFromModelField() {
        realm.executeTransaction(new Realm.Transaction() {
            @Override
            public void execute(Realm realm) {
                // Creates a DefaultValueOfField with non-default primary key value.
                realm.createObject(DefaultValueOfField.class,
                        DefaultValueOfField.FIELD_LONG_PRIMARY_KEY_DEFAULT_VALUE * 3);
            }
        });
        final String createdRandomString = DefaultValueOfField.lastRandomStringValue;

        testOneObjectFound(realm, DefaultValueOfField.class,
                DefaultValueOfField.FIELD_STRING,
                DefaultValueOfField.FIELD_STRING_DEFAULT_VALUE);
        testOneObjectFound(realm, DefaultValueOfField.class,
                DefaultValueOfField.FIELD_RANDOM_STRING, createdRandomString);
        testOneObjectFound(realm, DefaultValueOfField.class,DefaultValueOfField.FIELD_SHORT,
                DefaultValueOfField.FIELD_SHORT_DEFAULT_VALUE);
        testOneObjectFound(realm, DefaultValueOfField.class,
                DefaultValueOfField.FIELD_INT,
                DefaultValueOfField.FIELD_INT_DEFAULT_VALUE);
        // Default value for pk must be ignored.
        testNoObjectFound(realm, DefaultValueOfField.class,
                DefaultValueOfField.FIELD_LONG_PRIMARY_KEY,
                DefaultValueOfField.FIELD_LONG_PRIMARY_KEY_DEFAULT_VALUE);
        testOneObjectFound(realm, DefaultValueOfField.class,
                DefaultValueOfField.FIELD_LONG_PRIMARY_KEY,
                DefaultValueOfField.FIELD_LONG_PRIMARY_KEY_DEFAULT_VALUE * 3);
        testOneObjectFound(realm, DefaultValueOfField.class,
                DefaultValueOfField.FIELD_LONG,
                DefaultValueOfField.FIELD_LONG_DEFAULT_VALUE);
        testOneObjectFound(realm, DefaultValueOfField.class,
                DefaultValueOfField.FIELD_BYTE,
                DefaultValueOfField.FIELD_BYTE_DEFAULT_VALUE);
        testOneObjectFound(realm, DefaultValueOfField.class,
                DefaultValueOfField.FIELD_FLOAT,
                DefaultValueOfField.FIELD_FLOAT_DEFAULT_VALUE);
        testOneObjectFound(realm, DefaultValueOfField.class,
                DefaultValueOfField.FIELD_DOUBLE,
                DefaultValueOfField.FIELD_DOUBLE_DEFAULT_VALUE);
        testOneObjectFound(realm, DefaultValueOfField.class,
                DefaultValueOfField.FIELD_BOOLEAN,
                DefaultValueOfField.FIELD_BOOLEAN_DEFAULT_VALUE);
        testOneObjectFound(realm, DefaultValueOfField.class,
                DefaultValueOfField.FIELD_DATE,
                DefaultValueOfField.FIELD_DATE_DEFAULT_VALUE);
        testOneObjectFound(realm, DefaultValueOfField.class,
                DefaultValueOfField.FIELD_BINARY,
                DefaultValueOfField.FIELD_BINARY_DEFAULT_VALUE);
        testOneObjectFound(realm, DefaultValueOfField.class,
                DefaultValueOfField.FIELD_OBJECT + "." + RandomPrimaryKey.FIELD_INT,
                RandomPrimaryKey.FIELD_INT_DEFAULT_VALUE);
        testOneObjectFound(realm, DefaultValueOfField.class,
                DefaultValueOfField.FIELD_LIST + "." + RandomPrimaryKey.FIELD_INT,
                RandomPrimaryKey.FIELD_INT_DEFAULT_VALUE);
    }

    @Test
    public void createObject_overwriteNullifiedLinkWithDefaultValue() {
        final DefaultValueOverwriteNullLink created;
        realm.beginTransaction();
        created = realm.createObject(DefaultValueOverwriteNullLink.class);
        realm.commitTransaction();

        assertEquals(created.getExpectedKeyOfFieldObject(), created.getFieldObject().getFieldRandomPrimaryKey());
    }

    @Test
    public void createObject_defaultValueFromModelConstructor() {
        realm.executeTransaction(new Realm.Transaction() {
            @Override
            public void execute(Realm realm) {
                // Creates a DefaultValueConstructor with non-default primary key value.
                realm.createObject(DefaultValueConstructor.class,
                        DefaultValueConstructor.FIELD_LONG_PRIMARY_KEY_DEFAULT_VALUE * 3);
            }
        });
        final String createdRandomString = DefaultValueConstructor.lastRandomStringValue;

        testOneObjectFound(realm, DefaultValueConstructor.class,
                DefaultValueConstructor.FIELD_STRING,
                DefaultValueConstructor.FIELD_STRING_DEFAULT_VALUE);
        testOneObjectFound(realm, DefaultValueConstructor.class,
                DefaultValueConstructor.FIELD_RANDOM_STRING,
                createdRandomString);
        testOneObjectFound(realm, DefaultValueConstructor.class,
                DefaultValueConstructor.FIELD_SHORT,
                DefaultValueConstructor.FIELD_SHORT_DEFAULT_VALUE);
        testOneObjectFound(realm, DefaultValueConstructor.class,
                DefaultValueConstructor.FIELD_INT,
                DefaultValueConstructor.FIELD_INT_DEFAULT_VALUE);;
        // Default value for pk must be ignored.
        testNoObjectFound(realm, DefaultValueConstructor.class,
                DefaultValueConstructor.FIELD_LONG_PRIMARY_KEY,
                        DefaultValueConstructor.FIELD_LONG_PRIMARY_KEY_DEFAULT_VALUE);
        testOneObjectFound(realm, DefaultValueConstructor.class,
                DefaultValueConstructor.FIELD_LONG_PRIMARY_KEY,
                        DefaultValueConstructor.FIELD_LONG_PRIMARY_KEY_DEFAULT_VALUE * 3);
        testOneObjectFound(realm, DefaultValueConstructor.class,
                DefaultValueConstructor.FIELD_LONG,
                DefaultValueConstructor.FIELD_LONG_DEFAULT_VALUE);
        testOneObjectFound(realm, DefaultValueConstructor.class,
                DefaultValueConstructor.FIELD_BYTE,
                DefaultValueConstructor.FIELD_BYTE_DEFAULT_VALUE);
        testOneObjectFound(realm, DefaultValueConstructor.class,
                DefaultValueConstructor.FIELD_FLOAT,
                DefaultValueConstructor.FIELD_FLOAT_DEFAULT_VALUE);
        testOneObjectFound(realm, DefaultValueConstructor.class,
                DefaultValueConstructor.FIELD_DOUBLE,
                DefaultValueConstructor.FIELD_DOUBLE_DEFAULT_VALUE);
        testOneObjectFound(realm, DefaultValueConstructor.class,
                DefaultValueConstructor.FIELD_BOOLEAN,
                DefaultValueConstructor.FIELD_BOOLEAN_DEFAULT_VALUE);
        testOneObjectFound(realm, DefaultValueConstructor.class,
                DefaultValueConstructor.FIELD_DATE, DefaultValueConstructor.FIELD_DATE_DEFAULT_VALUE);
        testOneObjectFound(realm, DefaultValueConstructor.class,
                DefaultValueConstructor.FIELD_BINARY,
                DefaultValueConstructor.FIELD_BINARY_DEFAULT_VALUE);
        testOneObjectFound(realm, DefaultValueConstructor.class,
                DefaultValueConstructor.FIELD_OBJECT + "." + RandomPrimaryKey.FIELD_INT,
                        RandomPrimaryKey.FIELD_INT_DEFAULT_VALUE);
        testOneObjectFound(realm, DefaultValueConstructor.class,
                DefaultValueConstructor.FIELD_LIST + "." + RandomPrimaryKey.FIELD_INT,
                        RandomPrimaryKey.FIELD_INT_DEFAULT_VALUE);
    }

    @Test
    public void createObject_defaultValueSetterInConstructor() {
        realm.executeTransaction(new Realm.Transaction() {
            @Override
            public void execute(Realm realm) {
                // Creates a DefaultValueSetter with non-default primary key value.
                realm.createObject(DefaultValueSetter.class,
                        DefaultValueSetter.FIELD_LONG_PRIMARY_KEY_DEFAULT_VALUE * 3);
            }
        });
        final String createdRandomString = DefaultValueSetter.lastRandomStringValue;

        testOneObjectFound(realm, DefaultValueSetter.class,
                DefaultValueSetter.FIELD_STRING,
                DefaultValueSetter.FIELD_STRING_DEFAULT_VALUE);
        testOneObjectFound(realm, DefaultValueSetter.class,
                DefaultValueSetter.FIELD_RANDOM_STRING,
                createdRandomString);
        testOneObjectFound(realm, DefaultValueSetter.class,
                DefaultValueSetter.FIELD_SHORT,
                DefaultValueSetter.FIELD_SHORT_DEFAULT_VALUE);
        testOneObjectFound(realm, DefaultValueSetter.class,
                DefaultValueSetter.FIELD_INT,
                DefaultValueSetter.FIELD_INT_DEFAULT_VALUE);
        // Default value for pk must be ignored.
        testNoObjectFound(realm, DefaultValueSetter.class,
                DefaultValueSetter.FIELD_LONG_PRIMARY_KEY,
                        DefaultValueSetter.FIELD_LONG_PRIMARY_KEY_DEFAULT_VALUE);
        testOneObjectFound(realm, DefaultValueSetter.class,
                DefaultValueSetter.FIELD_LONG_PRIMARY_KEY,
                        DefaultValueSetter.FIELD_LONG_PRIMARY_KEY_DEFAULT_VALUE * 3);
        testOneObjectFound(realm, DefaultValueSetter.class,
                DefaultValueSetter.FIELD_LONG,
                DefaultValueSetter.FIELD_LONG_DEFAULT_VALUE);
        testOneObjectFound(realm, DefaultValueSetter.class,
                DefaultValueSetter.FIELD_BYTE,
                DefaultValueSetter.FIELD_BYTE_DEFAULT_VALUE);
        testOneObjectFound(realm, DefaultValueSetter.class,
                DefaultValueSetter.FIELD_FLOAT,
                DefaultValueSetter.FIELD_FLOAT_DEFAULT_VALUE);
        testOneObjectFound(realm, DefaultValueSetter.class,
                DefaultValueSetter.FIELD_DOUBLE,
                DefaultValueSetter.FIELD_DOUBLE_DEFAULT_VALUE);
        testOneObjectFound(realm, DefaultValueSetter.class,
                DefaultValueSetter.FIELD_BOOLEAN,
                DefaultValueSetter.FIELD_BOOLEAN_DEFAULT_VALUE);
        testOneObjectFound(realm, DefaultValueSetter.class,
                DefaultValueSetter.FIELD_DATE,
                DefaultValueSetter.FIELD_DATE_DEFAULT_VALUE);
        testOneObjectFound(realm, DefaultValueSetter.class,
                DefaultValueSetter.FIELD_BINARY,
                DefaultValueSetter.FIELD_BINARY_DEFAULT_VALUE);
        testOneObjectFound(realm, DefaultValueSetter.class,
                DefaultValueSetter.FIELD_OBJECT + "." + RandomPrimaryKey.FIELD_INT,
                        RandomPrimaryKey.FIELD_INT_DEFAULT_VALUE);
        testOneObjectFound(realm, DefaultValueSetter.class,
                DefaultValueSetter.FIELD_LIST + "." + RandomPrimaryKey.FIELD_INT,
                        RandomPrimaryKey.FIELD_INT_DEFAULT_VALUE);
        testOneObjectFound(realm, DefaultValueSetter.class,
                DefaultValueSetter.FIELD_LIST+ "." + RandomPrimaryKey.FIELD_INT,
                        RandomPrimaryKey.FIELD_INT_DEFAULT_VALUE + 1);
    }

    @Test
    public void createObject_defaultValueFromOtherConstructor() {
        realm.beginTransaction();
        DefaultValueFromOtherConstructor obj = realm.createObject(DefaultValueFromOtherConstructor.class);
        realm.commitTransaction();

        assertEquals(42, obj.getFieldLong());
    }

    @Test
    public void copyToRealm_defaultValuesAreIgnored() {
        final String fieldIgnoredValue = DefaultValueOfField.FIELD_IGNORED_DEFAULT_VALUE + ".modified";
        final String fieldStringValue = DefaultValueOfField.FIELD_STRING_DEFAULT_VALUE + ".modified";
        final String fieldRandomStringValue = "non-random";
        final short fieldShortValue = (short) (DefaultValueOfField.FIELD_SHORT_DEFAULT_VALUE + 1);
        final int fieldIntValue = DefaultValueOfField.FIELD_INT_DEFAULT_VALUE + 1;
        final long fieldLongPrimaryKeyValue = DefaultValueOfField.FIELD_LONG_PRIMARY_KEY_DEFAULT_VALUE + 1;
        final long fieldLongValue = DefaultValueOfField.FIELD_LONG_DEFAULT_VALUE + 1;
        final byte fieldByteValue = (byte) (DefaultValueOfField.FIELD_BYTE_DEFAULT_VALUE + 1);
        final float fieldFloatValue = DefaultValueOfField.FIELD_FLOAT_DEFAULT_VALUE + 1;
        final double fieldDoubleValue = DefaultValueOfField.FIELD_DOUBLE_DEFAULT_VALUE + 1;
        final boolean fieldBooleanValue = !DefaultValueOfField.FIELD_BOOLEAN_DEFAULT_VALUE;
        final Date fieldDateValue = new Date(DefaultValueOfField.FIELD_DATE_DEFAULT_VALUE.getTime() + 1);
        final byte[] fieldBinaryValue = {(byte) (DefaultValueOfField.FIELD_BINARY_DEFAULT_VALUE[0] - 1)};
        final int fieldObjectIntValue = RandomPrimaryKey.FIELD_INT_DEFAULT_VALUE + 1;
        final int fieldListIntValue = RandomPrimaryKey.FIELD_INT_DEFAULT_VALUE + 2;

        final DefaultValueOfField managedObj;
        realm.beginTransaction(); {
            final DefaultValueOfField obj = new DefaultValueOfField();
            obj.setFieldIgnored(fieldIgnoredValue);
            obj.setFieldString(fieldStringValue);
            obj.setFieldRandomString(fieldRandomStringValue);
            obj.setFieldShort(fieldShortValue);
            obj.setFieldInt(fieldIntValue);
            obj.setFieldLongPrimaryKey(fieldLongPrimaryKeyValue);
            obj.setFieldLong(fieldLongValue);
            obj.setFieldByte(fieldByteValue);
            obj.setFieldFloat(fieldFloatValue);
            obj.setFieldDouble(fieldDoubleValue);
            obj.setFieldBoolean(fieldBooleanValue);
            obj.setFieldDate(fieldDateValue);
            obj.setFieldBinary(fieldBinaryValue);

            final RandomPrimaryKey fieldObjectValue = new RandomPrimaryKey();
            fieldObjectValue.setFieldInt(fieldObjectIntValue);
            obj.setFieldObject(fieldObjectValue);

            final RealmList<RandomPrimaryKey> list = new RealmList<RandomPrimaryKey>();
            final RandomPrimaryKey listItem = new RandomPrimaryKey();
            listItem.setFieldInt(fieldListIntValue);
            list.add(listItem);
            obj.setFieldList(list);

            managedObj = realm.copyToRealm(obj);
        }
        realm.commitTransaction();

        assertEquals(DefaultValueOfField.FIELD_IGNORED_DEFAULT_VALUE/*not fieldIgnoredValue*/,
                managedObj.getFieldIgnored());
        assertEquals(fieldStringValue, managedObj.getFieldString());
        assertEquals(fieldRandomStringValue, managedObj.getFieldRandomString());
        assertEquals(fieldShortValue, managedObj.getFieldShort());
        assertEquals(fieldIntValue, managedObj.getFieldInt());
        assertEquals(fieldLongPrimaryKeyValue, managedObj.getFieldLongPrimaryKey());
        assertEquals(fieldLongValue, managedObj.getFieldLong());
        assertEquals(fieldByteValue, managedObj.getFieldByte());
        assertEquals(fieldFloatValue, managedObj.getFieldFloat(), 0f);
        assertEquals(fieldDoubleValue, managedObj.getFieldDouble(), 0d);
        assertEquals(fieldBooleanValue, managedObj.isFieldBoolean());
        assertEquals(fieldDateValue, managedObj.getFieldDate());
        assertTrue(Arrays.equals(fieldBinaryValue, managedObj.getFieldBinary()));
        assertEquals(fieldObjectIntValue, managedObj.getFieldObject().getFieldInt());
        assertEquals(1, managedObj.getFieldList().size());
        assertEquals(fieldListIntValue, managedObj.getFieldList().first().getFieldInt());

        // Makes sure that excess object by default value is not created.
        assertEquals(2, realm.where(RandomPrimaryKey.class).count());
    }

    @Test
    public void copyFromRealm_defaultValuesAreIgnored() {
        final DefaultValueOfField managedObj;
        realm.beginTransaction(); {
            final DefaultValueOfField obj = new DefaultValueOfField();
            obj.setFieldIgnored(DefaultValueOfField.FIELD_IGNORED_DEFAULT_VALUE + ".modified");
            obj.setFieldString(DefaultValueOfField.FIELD_STRING_DEFAULT_VALUE + ".modified");
            obj.setFieldRandomString("non-random");
            obj.setFieldShort((short) (DefaultValueOfField.FIELD_SHORT_DEFAULT_VALUE + 1));
            obj.setFieldInt(DefaultValueOfField.FIELD_INT_DEFAULT_VALUE + 1);
            obj.setFieldLongPrimaryKey(DefaultValueOfField.FIELD_LONG_PRIMARY_KEY_DEFAULT_VALUE + 1);
            obj.setFieldLong(DefaultValueOfField.FIELD_LONG_DEFAULT_VALUE + 1);
            obj.setFieldByte((byte) (DefaultValueOfField.FIELD_BYTE_DEFAULT_VALUE + 1));
            obj.setFieldFloat(DefaultValueOfField.FIELD_FLOAT_DEFAULT_VALUE + 1);
            obj.setFieldDouble(DefaultValueOfField.FIELD_DOUBLE_DEFAULT_VALUE + 1);
            obj.setFieldBoolean(!DefaultValueOfField.FIELD_BOOLEAN_DEFAULT_VALUE);
            obj.setFieldDate(new Date(DefaultValueOfField.FIELD_DATE_DEFAULT_VALUE.getTime() + 1));
            obj.setFieldBinary(new byte[] {(byte) (DefaultValueOfField.FIELD_BINARY_DEFAULT_VALUE[0] - 1)});

            final RandomPrimaryKey fieldObjectValue = new RandomPrimaryKey();
            fieldObjectValue.setFieldInt(RandomPrimaryKey.FIELD_INT_DEFAULT_VALUE + 1);
            obj.setFieldObject(fieldObjectValue);

            final RealmList<RandomPrimaryKey> list = new RealmList<RandomPrimaryKey>();
            final RandomPrimaryKey listItem = new RandomPrimaryKey();
            listItem.setFieldInt(RandomPrimaryKey.FIELD_INT_DEFAULT_VALUE + 2);
            list.add(listItem);
            obj.setFieldList(list);

            managedObj = realm.copyToRealm(obj);
        }
        realm.commitTransaction();

        final DefaultValueOfField copy = realm.copyFromRealm(managedObj);

        assertEquals(DefaultValueOfField.FIELD_IGNORED_DEFAULT_VALUE, copy.getFieldIgnored());
        assertEquals(managedObj.getFieldString(), copy.getFieldString());
        assertEquals(managedObj.getFieldRandomString(), copy.getFieldRandomString());
        assertEquals(managedObj.getFieldShort(), copy.getFieldShort());
        assertEquals(managedObj.getFieldInt(), copy.getFieldInt());
        assertEquals(managedObj.getFieldLongPrimaryKey(), copy.getFieldLongPrimaryKey());
        assertEquals(managedObj.getFieldLong(), copy.getFieldLong());
        assertEquals(managedObj.getFieldByte(), copy.getFieldByte());
        assertEquals(managedObj.getFieldFloat(), copy.getFieldFloat(), 0f);
        assertEquals(managedObj.getFieldDouble(), copy.getFieldDouble(), 0d);
        assertEquals(managedObj.isFieldBoolean(), copy.isFieldBoolean());
        assertEquals(managedObj.getFieldDate(), copy.getFieldDate());
        assertTrue(Arrays.equals(managedObj.getFieldBinary(), copy.getFieldBinary()));
        assertEquals(managedObj.getFieldObject().getFieldInt(), copy.getFieldObject().getFieldInt());
        assertEquals(1, copy.getFieldList().size());
        assertEquals(managedObj.getFieldList().first().getFieldInt(), copy.getFieldList().first().getFieldInt());
    }

    // Tests close Realm in another thread different from where it is created.
    @Test
    public void close_differentThread() throws InterruptedException {
        final CountDownLatch latch = new CountDownLatch(1);
        final AssertionFailedError threadAssertionError[] = new AssertionFailedError[1];

        final Thread thatThread = new Thread(new Runnable() {
            @Override
            public void run() {
                try {
                    realm.close();
                    threadAssertionError[0] = new AssertionFailedError(
                            "Close realm in a different thread should throw IllegalStateException.");
                } catch (IllegalStateException ignored) {
                }
                latch.countDown();
            }
        });
        thatThread.start();

        // Timeout should never happen.
        latch.await();
        if (threadAssertionError[0] != null) {
            throw threadAssertionError[0];
        }
        // After exception thrown in another thread, nothing should be changed to the realm in this thread.
        realm.checkIfValid();
        realm.close();
        realm = null;
    }

    @Test
    public void isClosed() {
        assertFalse(realm.isClosed());
        realm.close();
        assertTrue(realm.isClosed());
    }

    // Tests Realm#isClosed() in another thread different from where it is created.
    @Test
    public void isClosed_differentThread() throws InterruptedException {
        final CountDownLatch latch = new CountDownLatch(1);
        final AssertionFailedError threadAssertionError[] = new AssertionFailedError[1];

        final Thread thatThread = new Thread(new Runnable() {
            @Override
            public void run() {
                try {
                    realm.isClosed();
                    threadAssertionError[0] = new AssertionFailedError(
                            "Call isClosed() of Realm instance in a different thread should throw IllegalStateException.");
                } catch (IllegalStateException ignored) {
                }
                latch.countDown();
            }
        });
        thatThread.start();

        // Timeout should never happen.
        latch.await();
        if (threadAssertionError[0] != null) {
            throw threadAssertionError[0];
        }
        // After exception thrown in another thread, nothing should be changed to the realm in this thread.
        realm.checkIfValid();
        assertFalse(realm.isClosed());
        realm.close();
    }

    // Realm validation & initialization is done once, still ColumnIndices
    // should be populated for the subsequent Realm sharing the same configuration
    // even if we skip initialization & validation.
    @Test
    public void columnIndicesIsPopulatedWhenSkippingInitialization() throws Throwable {
        final RealmConfiguration realmConfiguration = configFactory.createConfiguration("columnIndices");
        final Exception threadError[] = new Exception[1];
        final CountDownLatch bgRealmOpened = new CountDownLatch(1);
        final CountDownLatch mainThreadRealmDone = new CountDownLatch(1);
        final CountDownLatch bgRealmClosed = new CountDownLatch(1);

        new Thread(new Runnable() {
            @Override
            public void run() {
                Realm realm = Realm.getInstance(realmConfiguration); // This will populate columnIndices.
                try {
                    bgRealmOpened.countDown();
                    TestHelper.awaitOrFail(mainThreadRealmDone);
                    realm.close();
                    bgRealmClosed.countDown();
                } catch (Exception e) {
                    threadError[0] = e;
                } finally {
                    if (!realm.isClosed()) {
                        realm.close();
                    }
                }
            }
        }).start();

        TestHelper.awaitOrFail(bgRealmOpened);
        Realm realm = Realm.getInstance(realmConfiguration);
        realm.where(AllTypes.class).equalTo("columnString", "Foo").findAll(); // This would crash if columnIndices == null.
        realm.close();
        mainThreadRealmDone.countDown();
        TestHelper.awaitOrFail(bgRealmClosed);
        if (threadError[0] != null) {
            throw threadError[0];
        }
    }

    @Test
    public void isInTransaction() {
        assertFalse(realm.isInTransaction());
        realm.beginTransaction();
        assertTrue(realm.isInTransaction());
        realm.commitTransaction();
        assertFalse(realm.isInTransaction());
        realm.beginTransaction();
        assertTrue(realm.isInTransaction());
        realm.cancelTransaction();
        assertFalse(realm.isInTransaction());
    }

    // Test for https://github.com/realm/realm-java/issues/1646
    @Test
    public void closingRealmWhileOtherThreadIsOpeningRealm() throws Exception {
        final CountDownLatch startLatch = new CountDownLatch(1);
        final CountDownLatch endLatch = new CountDownLatch(1);

        final List<Exception> exception = new ArrayList<Exception>();

        new Thread() {
            @Override
            public void run() {
                try {
                    startLatch.await();
                } catch (InterruptedException e) {
                    exception.add(e);
                    return;
                }

                final Realm realm = Realm.getInstance(realmConfig);
                try {
                    realm.where(AllTypes.class).equalTo("columnLong", 0L).findFirst();
                } catch (Exception e) {
                    exception.add(e);
                } finally {
                    endLatch.countDown();
                    realm.close();
                }
            }
        }.start();

        // Prevents for another thread to enter Realm.createAndValidate().
        synchronized (BaseRealm.class) {
            startLatch.countDown();

            // Waits for another thread's entering Realm.createAndValidate().
            SystemClock.sleep(100L);

            realm.close();
            realm = null;
        }

        endLatch.await();

        if (!exception.isEmpty()) {
            throw exception.get(0);
        }
    }

    // Bug reported https://github.com/realm/realm-java/issues/1728.
    // Root cause is validatedRealmFiles will be cleaned when any thread's Realm ref counter reach 0.
    @Test
    public void openRealmWhileTransactionInAnotherThread() throws Exception {
        final CountDownLatch realmOpenedInBgLatch = new CountDownLatch(1);
        final CountDownLatch realmClosedInFgLatch = new CountDownLatch(1);
        final CountDownLatch transBeganInBgLatch = new CountDownLatch(1);
        final CountDownLatch fgFinishedLatch = new CountDownLatch(1);
        final CountDownLatch bgFinishedLatch = new CountDownLatch(1);
        final List<Exception> exception = new ArrayList<Exception>();

        // Step 1: testRealm is opened already.

        Thread thread = new Thread(new Runnable() {
            @Override
            public void run() {
                // Step 2: Opens realm in background thread.
                Realm realm = Realm.getInstance(realmConfig);
                realmOpenedInBgLatch.countDown();
                try {
                    realmClosedInFgLatch.await();
                } catch (InterruptedException e) {
                    exception.add(e);
                    realm.close();
                    return;
                }

                // Step 4: Starts transaction in background.
                realm.beginTransaction();
                transBeganInBgLatch.countDown();
                try {
                    fgFinishedLatch.await();
                } catch (InterruptedException e) {
                    exception.add(e);
                }
                // Step 6: Cancels Transaction and closes realm in background.
                realm.cancelTransaction();
                realm.close();
                bgFinishedLatch.countDown();
            }
        });
        thread.start();

        realmOpenedInBgLatch.await();
        // Step 3: Closes all realm instances in foreground thread.
        realm.close();
        realmClosedInFgLatch.countDown();
        transBeganInBgLatch.await();

        // Step 5: Gets a new Realm instance in foreground.
        realm = Realm.getInstance(realmConfig);
        fgFinishedLatch.countDown();
        bgFinishedLatch.await();

        if (!exception.isEmpty()) {
            throw exception.get(0);
        }
    }

    @Test
    public void isEmpty() {
        RealmConfiguration realmConfig = configFactory.createConfiguration("empty_test.realm");
        Realm emptyRealm = Realm.getInstance(realmConfig);

        assertTrue(emptyRealm.isEmpty());

        emptyRealm.beginTransaction();
        PrimaryKeyAsLong obj = new PrimaryKeyAsLong();
        obj.setId(1);
        obj.setName("Foo");
        emptyRealm.copyToRealm(obj);
        assertFalse(emptyRealm.isEmpty());
        emptyRealm.cancelTransaction();

        assertTrue(emptyRealm.isEmpty());

        emptyRealm.beginTransaction();
        obj = new PrimaryKeyAsLong();
        obj.setId(1);
        obj.setName("Foo");
        emptyRealm.copyToRealm(obj);
        emptyRealm.commitTransaction();

        assertFalse(emptyRealm.isEmpty());

        emptyRealm.close();
    }

    @Test
    public void copyFromRealm_invalidObjectThrows() {
        realm.beginTransaction();
        AllTypes obj = realm.createObject(AllTypes.class);
        obj.deleteFromRealm();
        realm.commitTransaction();

        try {
            realm.copyFromRealm(obj);
            fail();
        } catch (IllegalArgumentException ignored) {
        }

        try {
            realm.copyFromRealm(new AllTypes());
            fail();
        } catch (IllegalArgumentException ignored) {
        }
    }

    @Test
    public void copyFromRealm_invalidDepthThrows() {
        realm.beginTransaction();
        AllTypes obj = realm.createObject(AllTypes.class);
        realm.commitTransaction();
        thrown.expect(IllegalArgumentException.class);
        realm.copyFromRealm(obj, -1);
    }

    @Test
    public void copyFromRealm() {
        populateTestRealm();
        AllTypes realmObject = realm.where(AllTypes.class).findAllSorted("columnLong").first();
        AllTypes unmanagedObject = realm.copyFromRealm(realmObject);
        assertArrayEquals(realmObject.getColumnBinary(), unmanagedObject.getColumnBinary());
        assertEquals(realmObject.getColumnString(), unmanagedObject.getColumnString());
        assertEquals(realmObject.getColumnLong(), unmanagedObject.getColumnLong());
        assertEquals(realmObject.getColumnFloat(), unmanagedObject.getColumnFloat(), 0.00000000001);
        assertEquals(realmObject.getColumnDouble(), unmanagedObject.getColumnDouble(), 0.00000000001);
        assertEquals(realmObject.isColumnBoolean(), unmanagedObject.isColumnBoolean());
        assertEquals(realmObject.getColumnDate(), unmanagedObject.getColumnDate());
    }

    @Test
    public void copyFromRealm_newCopyEachTime() {
        populateTestRealm();
        AllTypes realmObject = realm.where(AllTypes.class).findAllSorted("columnLong").first();
        AllTypes unmanagedObject1 = realm.copyFromRealm(realmObject);
        AllTypes unmanagedObject2 = realm.copyFromRealm(realmObject);
        assertFalse(unmanagedObject1 == unmanagedObject2);
        assertNotSame(unmanagedObject1, unmanagedObject2);
    }

    // Tests that the object graph is copied as it is and no extra copies are made.
    // 1) (A -> B/[B,C])
    // 2) (C -> B/[B,A])
    // A copy should result in only 3 distinct objects.
    @Test
    public void copyFromRealm_cyclicObjectGraph() {
        realm.beginTransaction();
        CyclicType objA = realm.createObject(CyclicType.class);
        objA.setName("A");
        CyclicType objB = realm.createObject(CyclicType.class);
        objB.setName("B");
        CyclicType objC = realm.createObject(CyclicType.class);
        objC.setName("C");
        objA.setObject(objB);
        objC.setObject(objB);
        objA.getObjects().add(objB);
        objA.getObjects().add(objC);
        objC.getObjects().add(objB);
        objC.getObjects().add(objA);
        realm.commitTransaction();

        CyclicType copyA = realm.copyFromRealm(objA);
        CyclicType copyB = copyA.getObject();
        CyclicType copyC = copyA.getObjects().get(1);

        assertEquals("A", copyA.getName());
        assertEquals("B", copyB.getName());
        assertEquals("C", copyC.getName());

        // Asserts object equality on the object graph.
        assertTrue(copyA.getObject() == copyC.getObject());
        assertTrue(copyA.getObjects().get(0) == copyC.getObjects().get(0));
        assertTrue(copyA == copyC.getObjects().get(1));
        assertTrue(copyC == copyA.getObjects().get(1));
    }

    // Tests that for (A -> B -> C) for maxDepth = 1, result is (A -> B -> null).
    @Test
    public void copyFromRealm_checkMaxDepth() {
        realm.beginTransaction();
        CyclicType objA = realm.createObject(CyclicType.class);
        objA.setName("A");
        CyclicType objB = realm.createObject(CyclicType.class);
        objB.setName("B");
        CyclicType objC = realm.createObject(CyclicType.class);
        objC.setName("C");
        objA.setObject(objB);
        objC.setObject(objC);
        objA.getObjects().add(objB);
        objA.getObjects().add(objC);
        realm.commitTransaction();

        CyclicType copyA = realm.copyFromRealm(objA, 1);

        assertNull(copyA.getObject().getObject());
    }

    // Tests that depth restriction is calculated from the top-most encountered object, i.e. it is possible for some
    // objects to exceed the depth limit.
    // A -> B -> C -> D -> E
    // A -> D -> E
    // D is both at depth 1 and 3. For maxDepth = 3, E should still be copied.
    @Test
    public void copyFromRealm_sameObjectDifferentDepths() {
        realm.beginTransaction();
        CyclicType objA = realm.createObject(CyclicType.class);
        objA.setName("A");
        CyclicType objB = realm.createObject(CyclicType.class);
        objB.setName("B");
        CyclicType objC = realm.createObject(CyclicType.class);
        objC.setName("C");
        CyclicType objD = realm.createObject(CyclicType.class);
        objD.setName("D");
        CyclicType objE = realm.createObject(CyclicType.class);
        objE.setName("E");
        objA.setObject(objB);
        objB.setObject(objC);
        objC.setObject(objD);
        objD.setObject(objE);
        objA.setOtherObject(objD);
        realm.commitTransaction();

        // Object is filled before otherObject. (because of field order - WARNING: Not guaranteed)
        // This means that the object will be encountered first time at max depth, so E will not be copied.
        // If the object cache does not handle this, otherObject will be wrong.
        CyclicType copyA = realm.copyFromRealm(objA, 3);
        assertEquals("E", copyA.getOtherObject().getObject().getName());
    }

    @Test
    public void copyFromRealm_list_invalidListThrows() {
        realm.beginTransaction();
        AllTypes object = realm.createObject(AllTypes.class);
        List<AllTypes> list = new RealmList<AllTypes>(object);
        object.deleteFromRealm();
        realm.commitTransaction();

        thrown.expect(IllegalArgumentException.class);
        realm.copyFromRealm(list);
    }

    @Test
    public void copyFromRealm_list_invalidDepthThrows() {
        RealmResults<AllTypes> results = realm.where(AllTypes.class).findAll();
        thrown.expect(IllegalArgumentException.class);
        realm.copyFromRealm(results, -1);
    }

    // Tests that the same Realm objects in a list result in the same Java in-memory copy.
    // List: A -> [(B -> C), (B -> C)] should result in only 2 copied objects A and B and not A1, B1, A2, B2
    @Test
    public void copyFromRealm_list_sameElements() {
        realm.beginTransaction();
        CyclicType objA = realm.createObject(CyclicType.class);
        objA.setName("A");
        CyclicType objB = realm.createObject(CyclicType.class);
        objB.setName("B");
        CyclicType objC = realm.createObject(CyclicType.class);
        objC.setName("C");
        objB.setObject(objC);
        objA.getObjects().add(objB);
        objA.getObjects().add(objB);
        realm.commitTransaction();

        List<CyclicType> results = realm.copyFromRealm(objA.getObjects());
        assertEquals(2, results.size());
        assertEquals("B", results.get(0).getName());
        assertTrue(results.get(0) == results.get(1));
    }

    @Test
    public void copyFromRealm_dynamicRealmObjectThrows() {
        realm.beginTransaction();
        AllTypes obj = realm.createObject(AllTypes.class);
        realm.commitTransaction();
        DynamicRealmObject dObj = new DynamicRealmObject(obj);

        try {
            realm.copyFromRealm(dObj);
            fail();
        } catch (IllegalArgumentException ignored) {
        }
    }

    @Test
    public void copyFromRealm_dynamicRealmListThrows() {
        DynamicRealm dynamicRealm = DynamicRealm.getInstance(realm.getConfiguration());
        dynamicRealm.beginTransaction();
        RealmList<DynamicRealmObject> dynamicList = dynamicRealm.createObject(AllTypes.CLASS_NAME).getList(AllTypes.FIELD_REALMLIST);
        DynamicRealmObject dObj = dynamicRealm.createObject(Dog.CLASS_NAME);
        dynamicList.add(dObj);
        dynamicRealm.commitTransaction();
        try {
            realm.copyFromRealm(dynamicList);
            fail();
        } catch (IllegalArgumentException ignored) {
        } finally {
            dynamicRealm.close();
        }
    }

    // Tests if close can be called from Realm change listener when there is no other listeners.
    @Test
    public void closeRealmInChangeListener() {
        realm.close();
        final CountDownLatch signalTestFinished = new CountDownLatch(1);
        HandlerThread handlerThread = new HandlerThread("background");
        handlerThread.start();
        final Handler handler = new Handler(handlerThread.getLooper());
        handler.post(new Runnable() {
            @Override
            public void run() {
                final Realm realm = Realm.getInstance(realmConfig);
                final RealmChangeListener<Realm> listener = new RealmChangeListener<Realm>() {
                    @Override
                    public void onChange(Realm object) {
                        if (realm.where(AllTypes.class).count() == 1) {
                            realm.removeChangeListener(this);
                            realm.close();
                            signalTestFinished.countDown();
                        }
                    }
                };

                realm.addChangeListener(listener);

                realm.executeTransactionAsync(new Realm.Transaction() {
                    @Override
                    public void execute(Realm realm) {
                        realm.createObject(AllTypes.class);
                    }
                });
            }
        });
        TestHelper.awaitOrFail(signalTestFinished);
    }

    // Tests if close can be called from Realm change listener when there is a listener on empty Realm Object.
    @Test
    @RunTestInLooperThread
    public void closeRealmInChangeListenerWhenThereIsListenerOnEmptyObject() {
        final Realm realm = looperThread.realm;
        final RealmChangeListener<AllTypes> dummyListener = new RealmChangeListener<AllTypes>() {
            @Override
            public void onChange(AllTypes object) {
            }
        };

        // Change listener on Realm
        final RealmChangeListener<Realm> listener = new RealmChangeListener<Realm>() {
            @Override
            public void onChange(Realm object) {
                if (realm.where(AllTypes.class).count() == 1) {
                    realm.removeChangeListener(this);
                    realm.close();
                    looperThread.postRunnable(new Runnable() {
                        @Override
                        public void run() {
                            looperThread.testComplete();
                        }
                    });
                }
            }
        };
        realm.addChangeListener(listener);

        // Change listener on Empty Object
        final AllTypes allTypes = realm.where(AllTypes.class).findFirstAsync();
        allTypes.addChangeListener(dummyListener);

        realm.executeTransactionAsync(new Realm.Transaction() {
            @Override
            public void execute(Realm realm) {
                realm.createObject(AllTypes.class);
            }
        });
    }

    // Tests if close can be called from Realm change listener when there is an listener on non-empty Realm Object.
    @Test
    @RunTestInLooperThread
    public void closeRealmInChangeListenerWhenThereIsListenerOnObject() {
        final Realm realm = looperThread.realm;
        final RealmChangeListener<AllTypes> dummyListener = new RealmChangeListener<AllTypes>() {
            @Override
            public void onChange(AllTypes object) {
            }
        };
        final RealmChangeListener<Realm> listener = new RealmChangeListener<Realm>() {
            @Override
            public void onChange(Realm object) {
                if (realm.where(AllTypes.class).count() == 2) {
                    realm.removeChangeListener(this);
                    realm.close();

                    // Ends test after next looper event to ensure that all listeners were called.
                    looperThread.postRunnable(new Runnable() {
                        @Override
                        public void run() {
                            looperThread.testComplete();
                        }
                    });
                }
            }
        };

        realm.addChangeListener(listener);

        realm.beginTransaction();
        realm.createObject(AllTypes.class);
        realm.commitTransaction();

        // Change listener on Realm Object.
        final AllTypes allTypes = realm.where(AllTypes.class).findFirst();
        allTypes.addChangeListener(dummyListener);
        realm.executeTransactionAsync(new Realm.Transaction() {
            @Override
            public void execute(Realm realm) {
                realm.createObject(AllTypes.class);
            }
        });
    }

    // Tests if close can be called from Realm change listener when there is an listener on RealmResults.
    @Test
    @RunTestInLooperThread
    public void closeRealmInChangeListenerWhenThereIsListenerOnResults() {
        final Realm realm = looperThread.realm;
        final RealmChangeListener<RealmResults<AllTypes>> dummyListener = new RealmChangeListener<RealmResults<AllTypes>>() {
            @Override
            public void onChange(RealmResults<AllTypes> object) {
            }
        };
        final RealmChangeListener<Realm> listener = new RealmChangeListener<Realm>() {
            @Override
            public void onChange(Realm object) {
                if (realm.where(AllTypes.class).count() == 1) {
                    realm.removeChangeListener(this);
                    realm.close();
                    looperThread.postRunnable(new Runnable() {
                        @Override
                        public void run() {
                            looperThread.testComplete();
                        }
                    });
                }
            }
        };

        realm.addChangeListener(listener);

        // Change listener on Realm results.
        RealmResults<AllTypes> results = realm.where(AllTypes.class).findAll();
        results.addChangeListener(dummyListener);

        realm.executeTransactionAsync(new Realm.Transaction() {
            @Override
            public void execute(Realm realm) {
                realm.createObject(AllTypes.class);
            }
        });
    }

    @Test
    @RunTestInLooperThread
    public void addChangeListener_throwOnAddingNullListenerFromLooperThread() {
        final Realm realm = looperThread.realm;

        try {
            realm.addChangeListener(null);
            fail("adding null change listener must throw an exception.");
        } catch (IllegalArgumentException ignore) {
        } finally {
            looperThread.testComplete();
        }
    }

    @Test
    public void addChangeListener_throwOnAddingNullListenerFromNonLooperThread() throws Throwable {
        TestHelper.executeOnNonLooperThread(new TestHelper.Task() {
            @Override
            public void run() throws Exception {
                final Realm realm = Realm.getInstance(realmConfig);

                //noinspection TryFinallyCanBeTryWithResources
                try {
                    realm.addChangeListener(null);
                    fail("adding null change listener must throw an exception.");
                } catch (IllegalArgumentException ignore) {
                } finally {
                    realm.close();
                }
            }
        });
    }

    @Test
    @RunTestInLooperThread
    public void removeChangeListener_throwOnRemovingNullListenerFromLooperThread() {
        final Realm realm = looperThread.realm;

        try {
            realm.removeChangeListener(null);
            fail("removing null change listener must throw an exception.");
        } catch (IllegalArgumentException ignore) {
        } finally {
            looperThread.testComplete();
        }
    }

    @Test
    public void removeChangeListener_throwOnRemovingNullListenerFromNonLooperThread() throws Throwable {
        TestHelper.executeOnNonLooperThread(new TestHelper.Task() {
            @Override
            public void run() throws Exception {
                final Realm realm = Realm.getInstance(realmConfig);

                //noinspection TryFinallyCanBeTryWithResources
                try {
                    realm.removeChangeListener(null);
                    fail("removing null change listener must throw an exception.");
                } catch (IllegalArgumentException ignore) {
                } finally {
                    realm.close();
                }
            }
        });
    }

    @Test
    public void removeChangeListenerThrowExceptionOnNonLooperThread() {
        final CountDownLatch signalTestFinished = new CountDownLatch(1);
        Thread thread = new Thread(new Runnable() {
            @Override
            public void run() {
                Realm realm = Realm.getInstance(realmConfig);
                try {
                    realm.removeChangeListener(new RealmChangeListener<Realm>() {
                        @Override
                        public void onChange(Realm object) {
                        }
                    });
                    fail("Should not be able to invoke removeChangeListener");
                } catch (IllegalStateException ignored) {
                } finally {
                    realm.close();
                    signalTestFinished.countDown();
                }
            }
        });
        thread.start();

        try {
            TestHelper.awaitOrFail(signalTestFinished);
        } finally {
            thread.interrupt();
        }
    }

    @Test
    public void removeAllChangeListenersThrowExceptionOnNonLooperThread() {
        final CountDownLatch signalTestFinished = new CountDownLatch(1);
        Thread thread = new Thread(new Runnable() {
            @Override
            public void run() {
                Realm realm = Realm.getInstance(realmConfig);
                try {
                    realm.removeAllChangeListeners();
                    fail("Should not be able to invoke removeChangeListener");
                } catch (IllegalStateException ignored) {
                } finally {
                    realm.close();
                    signalTestFinished.countDown();
                }
            }
        });
        thread.start();

        try {
            TestHelper.awaitOrFail(signalTestFinished);
        } finally {
            thread.interrupt();
        }
    }

    @Test
    public void deleteAll() {
        realm.beginTransaction();
        realm.createObject(AllTypes.class);
        realm.createObject(Owner.class).setCat(realm.createObject(Cat.class));
        realm.commitTransaction();

        assertEquals(1, realm.where(AllTypes.class).count());
        assertEquals(1, realm.where(Owner.class).count());
        assertEquals(1, realm.where(Cat.class).count());

        realm.beginTransaction();
        realm.deleteAll();
        realm.commitTransaction();

        assertEquals(0, realm.where(AllTypes.class).count());
        assertEquals(0, realm.where(Owner.class).count());
        assertEquals(0, realm.where(Cat.class).count());
        assertTrue(realm.isEmpty());
    }

    @Test
    public void waitForChange_emptyDataChange() throws InterruptedException {
        final CountDownLatch bgRealmOpened = new CountDownLatch(1);
        final CountDownLatch bgRealmClosed = new CountDownLatch(1);
        final AtomicBoolean bgRealmChangeResult = new AtomicBoolean(false);
        final AtomicLong bgRealmWaitForChangeResult = new AtomicLong(0);

        // Waits in background.
        final CountDownLatch signalTestFinished = new CountDownLatch(1);
        Thread thread = new Thread(new Runnable() {
            @Override
            public void run() {
                Realm realm = Realm.getInstance(realmConfig);
                bgRealmOpened.countDown();
                bgRealmChangeResult.set(realm.waitForChange());
                bgRealmWaitForChangeResult.set(realm.where(AllTypes.class).count());
                realm.close();
                bgRealmClosed.countDown();
            }
        });
        thread.start();

        TestHelper.awaitOrFail(bgRealmOpened);
        realm.beginTransaction();
        realm.commitTransaction();
        TestHelper.awaitOrFail(bgRealmClosed);
        assertTrue(bgRealmChangeResult.get());
        assertEquals(0, bgRealmWaitForChangeResult.get());
    }

    @Test
    public void waitForChange_withDataChange() throws InterruptedException {
        final CountDownLatch bgRealmOpened = new CountDownLatch(1);
        final CountDownLatch bgRealmClosed = new CountDownLatch(1);
        final AtomicBoolean bgRealmChangeResult = new AtomicBoolean(false);
        final AtomicLong bgRealmWaitForChangeResult = new AtomicLong(0);

        // Waits in background.
        final CountDownLatch signalTestFinished = new CountDownLatch(1);
        Thread thread = new Thread(new Runnable() {
            @Override
            public void run() {
                Realm realm = Realm.getInstance(realmConfig);
                bgRealmOpened.countDown();
                bgRealmChangeResult.set(realm.waitForChange());
                bgRealmWaitForChangeResult.set(realm.where(AllTypes.class).count());
                realm.close();
                bgRealmClosed.countDown();
            }
        });
        thread.start();

        TestHelper.awaitOrFail(bgRealmOpened);
        populateTestRealm();
        TestHelper.awaitOrFail(bgRealmClosed);
        assertTrue(bgRealmChangeResult.get());
        assertEquals(TEST_DATA_SIZE, bgRealmWaitForChangeResult.get());
    }

    @Test
    public void waitForChange_syncBackgroundRealmResults() throws InterruptedException {
        final CountDownLatch bgRealmOpened = new CountDownLatch(1);
        final CountDownLatch bgRealmClosed = new CountDownLatch(1);
        final AtomicBoolean bgRealmChangeResult = new AtomicBoolean(false);
        final AtomicLong bgRealmResultSize = new AtomicLong(0);

        // Wait in background
        final CountDownLatch signalTestFinished = new CountDownLatch(1);
        Thread thread = new Thread(new Runnable() {
            @Override
            public void run() {
                Realm realm = Realm.getInstance(realmConfig);
                RealmResults<AllTypes> results = realm.where(AllTypes.class).findAll();
                // First makes sure the results is empty.
                bgRealmResultSize.set(results.size());
                bgRealmOpened.countDown();
                bgRealmChangeResult.set(realm.waitForChange());
                bgRealmResultSize.set(results.size());
                realm.close();
                bgRealmClosed.countDown();
            }
        });
        thread.start();

        TestHelper.awaitOrFail(bgRealmOpened);
        // Background result should be empty.
        assertEquals(0, bgRealmResultSize.get());
        populateTestRealm();
        TestHelper.awaitOrFail(bgRealmClosed);
        assertTrue(bgRealmChangeResult.get());
        // Once RealmResults are synchronized after waitForChange, the result size should be what we expect.
        assertEquals(TEST_DATA_SIZE, bgRealmResultSize.get());
    }

    @Test
    public void stopWaitForChange() throws InterruptedException {
        final CountDownLatch bgRealmOpened = new CountDownLatch(1);
        final CountDownLatch bgRealmClosed = new CountDownLatch(1);
        final AtomicBoolean bgRealmChangeResult = new AtomicBoolean(true);
        final AtomicReference<Realm> bgRealm = new AtomicReference<Realm>();

        // Waits in background.
        new Thread(new Runnable() {
            @Override
            public void run() {
                Realm realm = Realm.getInstance(realmConfig);
                bgRealm.set(realm);
                bgRealmOpened.countDown();
                bgRealmChangeResult.set(realm.waitForChange());
                realm.close();
                bgRealmClosed.countDown();
            }
        }).start();

        TestHelper.awaitOrFail(bgRealmOpened);
        Thread.sleep(200);
        bgRealm.get().stopWaitForChange();
        TestHelper.awaitOrFail(bgRealmClosed);
        assertFalse(bgRealmChangeResult.get());
    }

    // Tests if waitForChange doesn't blocks once stopWaitForChange has been called before.
    @Test
    public void waitForChange_stopWaitForChangeDisablesWaiting() throws InterruptedException {
        final CountDownLatch bgRealmOpened = new CountDownLatch(1);
        final CountDownLatch bgRealmStopped = new CountDownLatch(1);
        final CountDownLatch bgRealmClosed = new CountDownLatch(1);
        final AtomicBoolean bgRealmFirstWaitResult = new AtomicBoolean(true);
        final AtomicBoolean bgRealmSecondWaitResult = new AtomicBoolean(false);
        final AtomicReference<Realm> bgRealm = new AtomicReference<Realm>();

        // Waits in background.
        new Thread(new Runnable() {
            @Override
            public void run() {
                Realm realm = Realm.getInstance(realmConfig);
                bgRealm.set(realm);
                bgRealmOpened.countDown();
                bgRealmFirstWaitResult.set(realm.waitForChange());
                bgRealmStopped.countDown();
                bgRealmSecondWaitResult.set(realm.waitForChange());
                realm.close();
                bgRealmClosed.countDown();
            }
        }).start();

        TestHelper.awaitOrFail(bgRealmOpened);
        bgRealm.get().stopWaitForChange();
        TestHelper.awaitOrFail(bgRealmStopped);
        assertFalse(bgRealmFirstWaitResult.get());
        TestHelper.awaitOrFail(bgRealmClosed);
        assertFalse(bgRealmSecondWaitResult.get());
    }

    // Tests if waitForChange still blocks if stopWaitForChange has been called for a realm in a different thread.
    @Test
    public void waitForChange_blockSpecificThreadOnly() throws InterruptedException {
        final CountDownLatch bgRealmsOpened = new CountDownLatch(2);
        final CountDownLatch bgRealmsClosed = new CountDownLatch(2);
        final AtomicBoolean bgRealmFirstWaitResult = new AtomicBoolean(true);
        final AtomicBoolean bgRealmSecondWaitResult = new AtomicBoolean(false);
        final AtomicLong bgRealmWaitForChangeResult = new AtomicLong(0);
        final AtomicReference<Realm> bgRealm = new AtomicReference<Realm>();

        // Waits in background.
        Thread thread1 = new Thread(new Runnable() {
            @Override
            public void run() {
                Realm realm = Realm.getInstance(realmConfig);
                bgRealm.set(realm);
                bgRealmsOpened.countDown();
                bgRealmFirstWaitResult.set(realm.waitForChange());
                realm.close();
                bgRealmsClosed.countDown();
            }
        });

        Thread thread2 = new Thread(new Runnable() {
            @Override
            public void run() {
                Realm realm = Realm.getInstance(realmConfig);
                bgRealmsOpened.countDown();
                bgRealmSecondWaitResult.set(realm.waitForChange());
                bgRealmWaitForChangeResult.set(realm.where(AllTypes.class).count());
                realm.close();
                bgRealmsClosed.countDown();
            }
        });
        thread1.start();
        thread2.start();

        TestHelper.awaitOrFail(bgRealmsOpened);
        bgRealm.get().stopWaitForChange();
        // Waits for Thread 2 to wait.
        Thread.sleep(500);
        populateTestRealm();
        TestHelper.awaitOrFail(bgRealmsClosed);
        assertFalse(bgRealmFirstWaitResult.get());
        assertTrue(bgRealmSecondWaitResult.get());
        assertEquals(TEST_DATA_SIZE, bgRealmWaitForChangeResult.get());
    }

    // Checks if waitForChange() does not respond to Thread.interrupt().
    @Test
    public void waitForChange_interruptingThread() throws InterruptedException {
        final CountDownLatch bgRealmOpened = new CountDownLatch(1);
        final CountDownLatch bgRealmClosed = new CountDownLatch(1);
        final AtomicReference<Boolean> bgRealmWaitResult = new AtomicReference<Boolean>();
        final AtomicReference<Realm> bgRealm = new AtomicReference<Realm>();

        // Waits in background.
        Thread thread = new Thread(new Runnable() {
            @Override
            public void run() {
                Realm realm = Realm.getInstance(realmConfig);
                bgRealm.set(realm);
                bgRealmOpened.countDown();
                bgRealmWaitResult.set(realm.waitForChange());
                realm.close();
                bgRealmClosed.countDown();
            }
        });
        thread.start();

        TestHelper.awaitOrFail(bgRealmOpened);
        // Makes sure background thread goes to wait.
        Thread.sleep(500);
        // Interrupting a thread should neither cause any side effect nor terminate the Background Realm from waiting.
        thread.interrupt();
        assertTrue(thread.isInterrupted());
        assertEquals(null, bgRealmWaitResult.get());

        // Now we'll stop realm from waiting.
        bgRealm.get().stopWaitForChange();
        TestHelper.awaitOrFail(bgRealmClosed);
        assertFalse(bgRealmWaitResult.get());
    }

    @Test
    public void waitForChange_onLooperThread() throws Throwable {
        final CountDownLatch bgRealmClosed = new CountDownLatch(1);
        final ExceptionHolder bgError = new ExceptionHolder();

        Thread thread = new Thread(new Runnable() {
            @Override
            public void run() {
                Looper.prepare();
                Realm realm = Realm.getInstance(realmConfig);
                try {
                    realm.waitForChange();
                    fail();
                } catch (Throwable expected) {
                    bgError.setException(expected);
                } finally {
                    realm.close();
                    bgRealmClosed.countDown();
                }
            }
        });
        thread.start();

        TestHelper.awaitOrFail(bgRealmClosed);
        if (bgError.getException() instanceof AssertionError) {
            throw bgError.getException();
        }
        assertEquals(IllegalStateException.class, bgError.getException().getClass());
    }

    // Cannot wait inside of a transaction.
    @Test(expected= IllegalStateException.class)
    public void waitForChange_illegalWaitInsideTransaction() {
        realm.beginTransaction();
        realm.waitForChange();
    }

    @Test
    public void waitForChange_stopWaitingOnClosedRealmThrows() throws InterruptedException {
        final CountDownLatch bgRealmClosed = new CountDownLatch(1);
        final AtomicReference<Realm> bgRealm = new AtomicReference<Realm>();

        Thread thread = new Thread(new Runnable() {
            @Override
            public void run() {
                Realm realm = Realm.getInstance(realmConfig);
                bgRealm.set(realm);
                realm.close();
                bgRealmClosed.countDown();
            }
        });
        thread.start();

        TestHelper.awaitOrFail(bgRealmClosed);
        try {
            bgRealm.get().stopWaitForChange();
            fail("Cannot stop a closed Realm from waiting");
        } catch (IllegalStateException expected) {
        }
    }

    // waitForChange & stopWaitForChange within a simple Thread wrapper.
    @Test
    public void waitForChange_runWithRealmThread() throws InterruptedException {
        final CountDownLatch bgRealmStarted = new CountDownLatch(1);
        final CountDownLatch bgRealmFished = new CountDownLatch(1);
        final AtomicBoolean bgRealmChangeResult = new AtomicBoolean(false);
        final AtomicLong bgRealmResultSize = new AtomicLong(0);

        RealmThread thread = new RealmThread(realmConfig, new RealmThread.RealmRunnable() {
            @Override
            public void run(Realm realm) {
                bgRealmStarted.countDown();
                bgRealmChangeResult.set(realm.waitForChange());
                bgRealmResultSize.set(realm.where(AllTypes.class).count());
                realm.close();
                bgRealmFished.countDown();
            }
        });
        thread.start();

        TestHelper.awaitOrFail(bgRealmStarted);
        populateTestRealm();
        TestHelper.awaitOrFail(bgRealmFished);
        assertTrue(bgRealmChangeResult.get());
        assertEquals(TEST_DATA_SIZE, bgRealmResultSize.get());
    }

    @Test
    public void waitForChange_endRealmThread() throws InterruptedException {
        final CountDownLatch bgRealmStarted = new CountDownLatch(1);
        final CountDownLatch bgRealmFished = new CountDownLatch(1);
        final AtomicBoolean bgRealmChangeResult = new AtomicBoolean(true);

        RealmThread thread = new RealmThread(realmConfig, new RealmThread.RealmRunnable() {
            @Override
            public void run(Realm realm) {
                bgRealmStarted.countDown();
                bgRealmChangeResult.set(realm.waitForChange());
                realm.close();
                bgRealmFished.countDown();
            }
        });
        thread.start();

        TestHelper.awaitOrFail(bgRealmStarted);
        thread.end();
        TestHelper.awaitOrFail(bgRealmFished);
        assertFalse(bgRealmChangeResult.get());
    }

    @Test
    public void schemaIndexCacheIsUpdatedAfterSchemaChange() {
        final AtomicLong nameIndexNew = new AtomicLong(-1L);

        // get the pre-update index for the "name" column.
        CatRealmProxy.CatColumnInfo catColumnInfo
                = (CatRealmProxy.CatColumnInfo) realm.schema.getColumnInfo(Cat.class);
        final long nameIndex = catColumnInfo.nameIndex;

        // Change the index of the column "name".
        realm.executeTransaction(new Realm.Transaction() {
            @Override
            public void execute(Realm realm) {
                final Table catTable = realm.getSchema().getTable(Cat.CLASS_NAME);
                final long nameIndex = catTable.getColumnIndex(Cat.FIELD_NAME);
                catTable.removeColumn(nameIndex);
                final long newIndex = catTable.addColumn(RealmFieldType.STRING, Cat.FIELD_NAME, true);
                realm.setVersion(realm.getConfiguration().getSchemaVersion() + 1);
                nameIndexNew.set(newIndex);
            }
        });

        // We need to update index cache if the schema version was changed in the same thread.
        realm.sharedRealm.invokeSchemaChangeListenerIfSchemaChanged();

        // Verify that the index has changed.
        assertNotEquals(nameIndex, nameIndexNew);

        // Verify that the index in the ColumnInfo has been updated.
        catColumnInfo = (CatRealmProxy.CatColumnInfo) realm.schema.getColumnInfo(Cat.class);
        assertEquals(nameIndexNew.get(), catColumnInfo.nameIndex);
        assertEquals(nameIndexNew.get(), (long) catColumnInfo.getIndicesMap().get(Cat.FIELD_NAME));

        // Checks by actual get and set.
        realm.executeTransaction(new Realm.Transaction() {
            @Override
            public void execute(Realm realm) {
                final Cat cat = realm.createObject(Cat.class);
                cat.setName("pochi");
            }
        });
        //noinspection ConstantConditions
        assertEquals("pochi", realm.where(Cat.class).findFirst().getName());
    }

    @Test
    public void getGlobalInstanceCount() {
        final CountDownLatch bgDone = new CountDownLatch(1);

        final RealmConfiguration config = configFactory.createConfiguration("globalCountTest");
        assertEquals(0, Realm.getGlobalInstanceCount(config));

        // Opens thread local Realm.
        Realm realm = Realm.getInstance(config);
        assertEquals(1, Realm.getGlobalInstanceCount(config));

        // Opens thread local DynamicRealm.
        DynamicRealm dynRealm = DynamicRealm.getInstance(config);
        assertEquals(2, Realm.getGlobalInstanceCount(config));

        // Opens Realm in another thread.
        new Thread(new Runnable() {
            @Override
            public void run() {
                Realm realm = Realm.getInstance(config);
                assertEquals(3, Realm.getGlobalInstanceCount(config));
                realm.close();
                assertEquals(2, Realm.getGlobalInstanceCount(config));
                bgDone.countDown();
            }
        }).start();

        TestHelper.awaitOrFail(bgDone);
        dynRealm.close();
        assertEquals(1, Realm.getGlobalInstanceCount(config));
        realm.close();
        assertEquals(0, Realm.getGlobalInstanceCount(config));
    }

    @Test
    public void getLocalInstanceCount() {
        final RealmConfiguration config = configFactory.createConfiguration("localInstanceCount");
        assertEquals(0, Realm.getLocalInstanceCount(config));

        // Opens thread local Realm.
        Realm realm = Realm.getInstance(config);
        assertEquals(1, Realm.getLocalInstanceCount(config));

        // Opens thread local DynamicRealm.
        DynamicRealm dynRealm = DynamicRealm.getInstance(config);
        assertEquals(2, Realm.getLocalInstanceCount(config));

        dynRealm.close();
        assertEquals(1, Realm.getLocalInstanceCount(config));
        realm.close();
        assertEquals(0, Realm.getLocalInstanceCount(config));
    }

    @Test
    public void namedPipeDirForExternalStorage() {

        // Test for https://github.com/realm/realm-java/issues/3140
        realm.close();
        realm = null;

        final File namedPipeDir = SharedRealm.getTemporaryDirectory();
        assertTrue(namedPipeDir.isDirectory());
        TestHelper.deleteRecursively(namedPipeDir);
        //noinspection ResultOfMethodCallIgnored
        namedPipeDir.mkdirs();

        final File externalFilesDir = context.getExternalFilesDir(null);
        final RealmConfiguration config = new RealmConfiguration.Builder()
                .directory(externalFilesDir)
                .name("external.realm")
                .build();
        Realm.deleteRealm(config);

        // Test if it works when the namedPipeDir is empty.
        Realm realmOnExternalStorage = Realm.getInstance(config);
        realmOnExternalStorage.close();

        assertTrue(namedPipeDir.isDirectory());

        Assume.assumeTrue("SELinux is not enforced on this device.", TestHelper.isSelinuxEnforcing());

        // Only checks the fifo file created by call, since all Realm instances share the same fifo created by
        // external_commit_helper which might not be created in the newly created dir if there are Realm instances
        // are not deleted when TestHelper.deleteRecursively(namedPipeDir) called.
        File[] files = namedPipeDir.listFiles(new FilenameFilter() {
            @Override
            public boolean accept(File dir, String name) {
                return name.matches("realm_.*cv");
            }
        });
        assertEquals(2, files.length);

        // Tests if it works when the namedPipeDir and the named pipe files already exist.
        realmOnExternalStorage = Realm.getInstance(config);
        realmOnExternalStorage.close();
    }

<<<<<<< HEAD
    // Verify that the logic for waiting for the users file dir to be come available isn't totally broken
    // This is pretty hard to test, so forced to break encapsulation in this case.
    @Test
    public void init_waitForFilesDir() throws NoSuchMethodException, InvocationTargetException, IllegalAccessException, IOException {
        java.lang.reflect.Method m = Realm.class.getDeclaredMethod("checkFilesDirAvailable", Context.class);
        m.setAccessible(true);

        // A) Check it fails if getFilesDir is never created
        Context mockContext = mock(Context.class);
        when(mockContext.getFilesDir()).thenReturn(null);

        try {
            m.invoke(null, mockContext);
            fail();
        } catch (InvocationTargetException e) {
            assertEquals(IllegalStateException.class, e.getCause().getClass());
        }

        // B) Check we return if the filesDir becomes available after a while
        mockContext = mock(Context.class);
        when(mockContext.getFilesDir()).then(new Answer<File>() {
            int calls = 0;
            File userFolder = tmpFolder.newFolder();
            @Override
            public File answer(InvocationOnMock invocationOnMock) throws Throwable {
                calls++;
                return (calls > 5) ? userFolder : null; // Start returning the correct folder after 5 attempts
            }
        });

        assertNull(m.invoke(null, mockContext));
=======
    @Test
    @RunTestInLooperThread
    public void refresh_triggerNotifications() {
        final CountDownLatch bgThreadDone = new CountDownLatch(1);
        final AtomicBoolean listenerCalled = new AtomicBoolean(false);
        Realm realm = looperThread.realm;
        RealmResults<AllTypes> results = realm.where(AllTypes.class).findAll();
        assertEquals(0, results.size());
        results.addChangeListener(new RealmChangeListener<RealmResults<AllTypes>>() {
            @Override
            public void onChange(RealmResults<AllTypes> results) {
                assertEquals(1, results.size());
                listenerCalled.set(true);
            }
        });

        // Advance the Realm on a background while blocking this thread. When we refresh, it should trigger
        // the listener.
        new Thread(new Runnable() {
            @Override
            public void run() {
                Realm realm = Realm.getInstance(looperThread.realmConfiguration);
                realm.beginTransaction();
                realm.createObject(AllTypes.class);
                realm.commitTransaction();
                realm.close();
                bgThreadDone.countDown();
            }
        }).run();
        TestHelper.awaitOrFail(bgThreadDone);

        realm.refresh();
        assertTrue(listenerCalled.get());
        looperThread.testComplete();
    }

    @Test
    public void refresh_nonLooperThreadAdvances() {
        final CountDownLatch bgThreadDone = new CountDownLatch(1);
        RealmResults<AllTypes> results = realm.where(AllTypes.class).findAll();
        assertEquals(0, results.size());

        new Thread(new Runnable() {
            @Override
            public void run() {
                Realm realm = Realm.getInstance(RealmTests.this.realm.getConfiguration());
                realm.beginTransaction();
                realm.createObject(AllTypes.class);
                realm.commitTransaction();
                realm.close();
                bgThreadDone.countDown();
            }
        }).run();
        TestHelper.awaitOrFail(bgThreadDone);

        realm.refresh();
        assertEquals(1, results.size());
    }

    @Test
    @RunTestInLooperThread
    public void refresh_forceSynchronousNotifications() {
        final CountDownLatch bgThreadDone = new CountDownLatch(1);
        final AtomicBoolean listenerCalled = new AtomicBoolean(false);
        Realm realm = looperThread.realm;
        RealmResults<AllTypes> results = realm.where(AllTypes.class).findAllAsync();
        results.addChangeListener(new RealmChangeListener<RealmResults<AllTypes>>() {
            @Override
            public void onChange(RealmResults<AllTypes> results) {
                // Will be forced synchronous
                assertEquals(1, results.size());
                listenerCalled.set(true);
            }
        });

        new Thread(new Runnable() {
            @Override
            public void run() {
                Realm realm = Realm.getInstance(looperThread.realmConfiguration);
                realm.beginTransaction();
                realm.createObject(AllTypes.class);
                realm.commitTransaction();
                realm.close();
                bgThreadDone.countDown();
            }
        }).start();
        TestHelper.awaitOrFail(bgThreadDone);

        realm.refresh();
        assertTrue(listenerCalled.get());
        looperThread.testComplete();
    }

    @Test
    public void refresh_insideTransactionThrows() {
        realm.beginTransaction();
        try {
            realm.refresh();
            fail();
        } catch (IllegalStateException ignored) {
        }
        realm.cancelTransaction();
>>>>>>> 2dffd1f1
    }
}<|MERGE_RESOLUTION|>--- conflicted
+++ resolved
@@ -3841,7 +3841,6 @@
         realmOnExternalStorage.close();
     }
 
-<<<<<<< HEAD
     // Verify that the logic for waiting for the users file dir to be come available isn't totally broken
     // This is pretty hard to test, so forced to break encapsulation in this case.
     @Test
@@ -3873,7 +3872,8 @@
         });
 
         assertNull(m.invoke(null, mockContext));
-=======
+    }
+
     @Test
     @RunTestInLooperThread
     public void refresh_triggerNotifications() {
@@ -3976,6 +3976,5 @@
         } catch (IllegalStateException ignored) {
         }
         realm.cancelTransaction();
->>>>>>> 2dffd1f1
     }
 }