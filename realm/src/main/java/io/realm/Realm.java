/*
 * Copyright 2014 Realm Inc.
 *
 * Licensed under the Apache License, Version 2.0 (the "License");
 * you may not use this file except in compliance with the License.
 * You may obtain a copy of the License at
 *
 * http://www.apache.org/licenses/LICENSE-2.0
 *
 * Unless required by applicable law or agreed to in writing, software
 * distributed under the License is distributed on an "AS IS" BASIS,
 * WITHOUT WARRANTIES OR CONDITIONS OF ANY KIND, either express or implied.
 * See the License for the specific language governing permissions and
 * limitations under the License.
 */

package io.realm;

import android.content.Context;
import android.util.Log;

import java.io.File;
import java.lang.ref.SoftReference;
import java.lang.reflect.Constructor;
import java.lang.reflect.InvocationTargetException;
import java.lang.reflect.Method;
import java.util.ArrayList;
import java.util.Arrays;
import java.util.HashMap;
import java.util.List;
import java.util.Map;
import java.util.concurrent.Executors;
import java.util.concurrent.ScheduledExecutorService;
import java.util.concurrent.TimeUnit;

import io.realm.internal.ImplicitTransaction;
import io.realm.internal.Row;
import io.realm.internal.SharedGroup;
import io.realm.internal.Table;


public class Realm {
    private static SharedGroup.Durability defaultDurability = SharedGroup.Durability.FULL;
    public static final String DEFAULT_REALM_NAME = "default.realm";
    private static final Map<String, ThreadRealm> realms = new HashMap<String, ThreadRealm>();
    private static final String TAG = "REALM";

    private SharedGroup sharedGroup;
    private ImplicitTransaction transaction;
    private int version;
    private ScheduledExecutorService scheduledExecutorService
            = Executors.newSingleThreadScheduledExecutor();

    private Map<Class<?>, String> simpleClassNames = new HashMap<Class<?>, String>();
    private Map<String, Class<?>> generatedClasses = new HashMap<String, Class<?>>();
    private Map<Class<?>, Method> initTableMethods = new HashMap<Class<?>, Method>();
    private Map<Class<?>, Constructor> constructors = new HashMap<Class<?>, Constructor>();
    private Map<Class<?>, Constructor> generatedConstructors = new HashMap<Class<?>, Constructor>();
    private Map<Class<?>, Table> tables = new HashMap<Class<?>, Table>();

    private List<RealmChangeListener> changeListeners = new ArrayList<RealmChangeListener>();
    boolean runEventHandler = false;

    // The constructor in private to enforce the use of the static one
    private Realm(String absolutePath) {
        this.sharedGroup = new SharedGroup(absolutePath, defaultDurability);
        this.transaction = sharedGroup.beginImplicitTransaction();
    }

    private void startEventHandler() {
        runEventHandler = true;
        RealmEventHandler realmEventHandler = new RealmEventHandler(this);
        scheduledExecutorService.scheduleWithFixedDelay(realmEventHandler, 0, 100, TimeUnit.MILLISECONDS);
    }

    @Override
    protected void finalize() throws Throwable {
        transaction.endRead();
        super.finalize();
    }

//    public static void setDefaultDurability(SharedGroup.Durability durability) {
//        defaultDurability = durability;
//    }

    Table getTable(Class<?> clazz) {
        String simpleClassName = simpleClassNames.get(clazz);
        if (simpleClassName == null) {
            simpleClassName = clazz.getSimpleName();
            simpleClassNames.put(clazz, simpleClassName);
        }
        return transaction.getTable(simpleClassName);
    }

    /**
     * Realm static constructor
     * @param context an Android context
     * @return an instance of the Realm class
     */
    public static Realm getInstance(Context context) {
        return Realm.getInstance(context, DEFAULT_REALM_NAME);
    }

    /**
     * Realm static constructor
     * @param context an Android context
     * @param fileName the name of the file to save the Realm to
     * @return an instance of the Realm class
     */
    public static Realm getInstance(Context context, String fileName) {
        return Realm.create(context.getFilesDir(), fileName);
    }

    /**
     * Realm static constructor
     * @param writableFolder absolute path to a writable directory
     * @return an instance of the Realm class
     */
    public static Realm getInstance(File writableFolder) {
        return Realm.create(writableFolder, DEFAULT_REALM_NAME);
    }

    /**
     * Realm static constructor
     * @param writableFolder absolute path to a writable directory
     * @param filename the name of the file to save the Realm to
     * @return an instance of the Realm class
     */
    public static Realm create(File writableFolder, String filename) {
        String absolutePath = new File(writableFolder, filename).getAbsolutePath();
        return create(absolutePath);
    }

    private static Realm create(String absolutePath) {
        ThreadRealm threadRealm = realms.get(absolutePath);
        if (threadRealm == null) {
            threadRealm = new ThreadRealm(absolutePath);
            realms.put(absolutePath, threadRealm);
        }
        SoftReference<Realm> realmSoftReference = threadRealm.get();
        Realm realm = realmSoftReference.get();
        if (realm == null) {
            // The garbage collector decided to get rid of the realm instance
            threadRealm = new ThreadRealm(absolutePath);
            realms.put(absolutePath, threadRealm);
            realmSoftReference = threadRealm.get();
            realm = realmSoftReference.get();
        }
        return realm;
    }

    // This class stores soft-references to realm objects per thread per realm file
    private static class ThreadRealm extends ThreadLocal<SoftReference<Realm>> {
        private String absolutePath;

        private ThreadRealm(String absolutePath) {
            this.absolutePath = absolutePath;
        }

        @Override
        protected SoftReference<Realm> initialValue() {
            Realm realm = new Realm(absolutePath);
            return new SoftReference<Realm>(realm);
        }
    }

    /**
     * Instantiates and adds a new object to the realm
     * @return The new object
     * @param clazz The Class of the object to create
     */
    public <E extends RealmObject> E createObject(Class<E> clazz) {
        Table table;
        table = tables.get(clazz);
        if (table == null) {
            String simpleClassName = simpleClassNames.get(clazz);
            if (simpleClassName == null) {
                simpleClassName = clazz.getSimpleName();
                simpleClassNames.put(clazz, simpleClassName);
            }
            String generatedClassName = "io.realm." + simpleClassName + "RealmProxy";

            Class<?> generatedClass = generatedClasses.get(generatedClassName);
            if (generatedClass == null) {
                try {
                    generatedClass = Class.forName(generatedClassName);
                } catch (ClassNotFoundException e) {
                    e.printStackTrace();
                    return null; // TODO: throw RealmException
                }
                generatedClasses.put(generatedClassName, generatedClass);
            }

            Method method = initTableMethods.get(generatedClass);
            if (method == null) {
                try {
                    method = generatedClass.getMethod("initTable", new Class[]{ImplicitTransaction.class});
                } catch (NoSuchMethodException e) {
                    e.printStackTrace();
                    return null; // TODO: throw RealmException
                }
                initTableMethods.put(generatedClass, method);
            }

            try {
                table = (Table) method.invoke(null, transaction);
                tables.put(clazz, table);
            } catch (IllegalAccessException e) {
                e.printStackTrace();
                return null; // TODO: throw RealmException
            } catch (InvocationTargetException e) {
                e.printStackTrace();
                return null; // TODO: throw RealmException
            }
        }

        long rowIndex = table.addEmptyRow();
        return get(clazz, rowIndex);
    }


    <E> void remove(Class<E> clazz, long objectIndex) {
        getTable(clazz).moveLastOver(objectIndex);
    }

//    private Map<String, List<Field>> cache = new HashMap<String, List<Field>>();

//    /**
//     * Adds an object to the realm, and returns a new instance which is backed by the Realm
//     *
//     * @param element           The element to add to this realm.
//     * @param <E>
//     * @return
//     */
//    public <E extends RealmObject> void add(E element) {
//
//        System.out.println("Adding " + element.getClass().getName());
//
//        initTable(element.getClass());
//
//        String className = element.getClass().getSimpleName();
//
//        if(!cache.containsKey(className)) {
//
//
//            List<Field> fields = Arrays.asList(element.getClass().getDeclaredFields());
//            List<Field> persistedFields = new ArrayList<Field>();
//            for(Field f : fields) {
//                if(f.getType().equals(String.class) ||
//                        f.getType().equals(int.class) ||
//                        f.getType().equals(Integer.class) ||
//                        f.getType().equals(long.class) ||
//                        f.getType().equals(Long.class) ||
//                        f.getType().equals(float.class) ||
//                        f.getType().equals(Float.class) ||
//                        f.getType().equals(double.class) ||
//                        f.getType().equals(Double.class) ||
//                        f.getType().equals(boolean.class) ||
//                        f.getType().equals(Boolean.class) ||
//                        f.getType().equals(Date.class) ||
//                        f.getType().equals(byte[].class) ||
//                        RealmObject.class.equals(f.getType().getSuperclass())
//
//                        ) {
//
//                    f.setAccessible(true);
//                    persistedFields.add(f);
//                } else if (RealmList.class.isAssignableFrom(f.getType())) {
//                    // Link List
//                    Type genericType = f.getGenericType();
//                    if (genericType instanceof ParameterizedType) {
//                        ParameterizedType pType = (ParameterizedType) genericType;
//                        Class<?> actual = (Class<?>) pType.getActualTypeArguments()[0];
//                        if(RealmObject.class.equals(actual.getSuperclass())) {
//                            f.setAccessible(true);
//                            persistedFields.add(f);
//                        }
//                    }
//                }
//            }
//
//            cache.put(className, persistedFields);
//
//        }
//
//        Table table = getTable(element.getClass());
//        long rowIndex = table.addEmptyRow();
//        long columnIndex = 0;
//
//        element.realmAddedAtRowIndex = rowIndex;
//
//        List<Field> fields = cache.get(className);
//
//        // Inspect fields and add them
//        for(Field f : fields) {
//
//            try {
//                Class<?> type = f.getType();
//
//                if(type.equals(String.class)) {
//                    table.setString(columnIndex, rowIndex, (String)f.get(element));
//                } else if(type.equals(int.class) || type.equals(Integer.class)) {
//                    table.setLong(columnIndex, rowIndex, f.getInt(element));
//                } else if(type.equals(long.class) || type.equals(Long.class)) {
//                    table.setLong(columnIndex, rowIndex, f.getLong(element));
//                } else if(type.equals(double.class) || type.equals(Double.class)) {
//                    table.setDouble(columnIndex, rowIndex, f.getDouble(element));
//                } else if(type.equals(float.class) || type.equals(Float.class)) {
//                    table.setFloat(columnIndex, rowIndex, f.getFloat(element));
//                } else if(type.equals(boolean.class) || type.equals(Boolean.class)) {
//                    table.setBoolean(columnIndex, rowIndex, f.getBoolean(element));
//                } else if(type.equals(Date.class)) {
//                    table.setDate(columnIndex, rowIndex, (Date)f.get(element));
//                } else if(type.equals(byte[].class)) {
//                    table.setBinaryByteArray(columnIndex, rowIndex, (byte[])f.get(element));
//                } else if(RealmObject.class.equals(f.getType().getSuperclass())) {
//
//                    RealmObject linkedObject = (RealmObject)f.get(element);
//                    if(linkedObject != null) {
//                        if(linkedObject.realmGetRow() == null) {
//                            if(linkedObject.realmAddedAtRowIndex == -1) {
//                                add(linkedObject);
//                            }
//                            table.setLink(columnIndex, rowIndex, linkedObject.realmAddedAtRowIndex);
//                        } else {
//                            table.setLink(columnIndex, rowIndex, linkedObject.realmGetRow().getIndex());
//                        }
//                    }
//
//                } else if (RealmList.class.isAssignableFrom(f.getType())) {
//                    // Link List
//                    Type genericType = f.getGenericType();
//                    if (genericType instanceof ParameterizedType) {
//                        ParameterizedType pType = (ParameterizedType) genericType;
//                        Class<?> actual = (Class<?>) pType.getActualTypeArguments()[0];
//                        if(RealmObject.class.equals(actual.getSuperclass())) {
//
//                            LinkView links = table.getRow(rowIndex).getLinkList(columnIndex);
//
//                            // Loop through list and add them to the link list and possibly to the realm
//                            for(RealmObject linkedObject : (List<RealmObject>)f.get(element)) {
//
//                                if(linkedObject.realmGetRow() == null) {
//                                    if(linkedObject.realmAddedAtRowIndex == -1) {
//                                        add(linkedObject);
//                                    }
//                                    links.add(linkedObject.realmAddedAtRowIndex);
//                                } else {
//                                    links.add(linkedObject.realmGetRow().getIndex());
//                                }
//                            }
//                        }
//                    }
//                }
//
//            } catch(IllegalAccessException e) {
//                e.printStackTrace();
//            }
//
//            columnIndex++;
//        }
//
//    }

    <E extends RealmObject> E get(Class<E> clazz, long rowIndex) {
        E result;

        Table table = tables.get(clazz);
        if (table == null) {
            String simpleClassName = simpleClassNames.get(clazz);
            if (simpleClassName == null) {
                simpleClassName = clazz.getSimpleName();
                simpleClassNames.put(clazz, simpleClassName);
            }

            table = transaction.getTable(simpleClassName);
            tables.put(clazz, table);
        }

        Row row = table.getRow(rowIndex);

        Constructor constructor = generatedConstructors.get(clazz);
        if (constructor == null) {
            String simpleClassName = simpleClassNames.get(clazz);
            if (simpleClassName == null) {
                simpleClassName = clazz.getSimpleName();
                simpleClassNames.put(clazz, simpleClassName);
            }
            String generatedClassName = "io.realm." + simpleClassName + "RealmProxy";


            Class<?> generatedClass = generatedClasses.get(generatedClassName);
            if (generatedClass == null) {
                try {
                    generatedClass = Class.forName(generatedClassName);
                } catch (ClassNotFoundException e) {
                    e.printStackTrace();
                    return null; // TODO: throw RealmException
                }
                generatedClasses.put(generatedClassName, generatedClass);
            }

            constructor = constructors.get(generatedClass);
            if (constructor == null) {
                try {
                    constructor = generatedClass.getConstructor();
                } catch (NoSuchMethodException e) {
                    e.printStackTrace();
                    return null; // TODO: throw RealmException
                }
                constructors.put(generatedClass, constructor);
                generatedConstructors.put(clazz, constructor);
            }
        }

        try {
            // We are know the casted type since we generated the class
            //noinspection unchecked
            result = (E) constructor.newInstance();
        } catch (InstantiationException e) {
            e.printStackTrace();
            return null; // TODO: throw RealmException
        } catch (IllegalAccessException e) {
            e.printStackTrace();
            return null; // TODO: throw RealmException
        } catch (InvocationTargetException e) {
            e.printStackTrace();
            return null; // TODO: throw RealmException
        }
        result.realmSetRow(row);
        result.setRealm(this);
        return result;
    }

    boolean contains(Class<?> clazz) {
        String simpleClassName = simpleClassNames.get(clazz);
        if (simpleClassName == null) {
            simpleClassName = clazz.getSimpleName();
            simpleClassNames.put(clazz, simpleClassName);
        }
        return transaction.hasTable(simpleClassName);
    }

    /**
     * Returns a typed RealmQuery, which can be used to query for specific objects of this type
     * @param clazz The class of the object which is to be queried for
     * @return A typed RealmQuery, which can be used to query for specific objects of this type
     */
    public <E extends RealmObject> RealmQuery<E> where(Class<E> clazz) {
        return new RealmQuery<E>(this, clazz);
    }

    /**
     * Get all objects of a specific Class
     * @param clazz the Class to get objects of
     * @return A RealmResult list containing the objects
     */
    public <E extends RealmObject> RealmResults<E> allObjects(Class<E> clazz) {
        return where(clazz).findAll();
    }

    // Migration
    public void ensureRealmAtVersion(int version, RealmMigration migration) {
        migration.execute(this, version);
    }

    // Notifications
    public void addChangeListener(RealmChangeListener listener) {
        changeListeners.add(listener);
        if(!runEventHandler) {
            startEventHandler();
        }
    }

    public void removeChangeListener(RealmChangeListener listener) {
        changeListeners.remove(listener);
        if(runEventHandler && changeListeners.isEmpty()) {
            runEventHandler = false;
        }
    }

    public void removeAllChangeListeners() {
        changeListeners.clear();
    }

    void sendNotifications() {
        for(RealmChangeListener listener : changeListeners) {
            listener.onChange();
        }
        if(runEventHandler && changeListeners.isEmpty()) {
            runEventHandler = false;
        }
    }

    boolean hasChanged() {
        return sharedGroup.hasChanged();
    }

    // Transactions

    public void refresh() {
        transaction.advanceRead();
    }

    /**
     * Starts a write transaction, this must be closed with commitTransaction()
     */
    public void beginTransaction() {
        // If we are moving the transaction forward, send local notifications
        if (sharedGroup.hasChanged()) {
            sendNotifications();
        }

        transaction.promoteToWrite();
    }

    /**
     * Commits a write transaction
     */
    public void commitTransaction() {
        transaction.commitAndContinueAsRead();

        // Send notifications because we did a local change
        sendNotifications();
    }

    public void clear(Class<?> classSpec) {
        getTable(classSpec).clear();
    }

    public int getVersion() {
        return version;
    }

    public void setVersion(int version) {
        this.version = version;
    }
<<<<<<< HEAD

    /**
     * Delete the Realm file from the filesystem for the default Realm (named "default.realm").
     * The realm must be unused and closed before calling this method.
     * @param context an Android context.
     * @return false if a file could not be deleted. The failing file will be logged.
     */
    public static boolean deleteRealmFile(Context context) {
        return deleteRealmFile(context, DEFAULT_REALM_NAME);
    }

    /**
     * Delete the Realm file from the filesystem for a custom named Realm.
     * The realm must be unused and closed before calling this method.
     * @param context an Android context.
     * @param fileName the name of the custom Realm (i.e. "myCustomRealm.realm").
     * @return false if a file could not be deleted. The failing file will be logged.
     */
    public static boolean deleteRealmFile(Context context, String fileName) {
        boolean result = true;
        File writableFolder = context.getFilesDir();
        List<File> filesToDelete = Arrays.asList(
                new File(writableFolder, fileName),
                new File(writableFolder, fileName + ".lock"));
        for (File fileToDelete : filesToDelete) {
            if (fileToDelete.exists()) {
                boolean deleteResult = fileToDelete.delete();
                if (!deleteResult) {
                    result = false;
                    Log.w(TAG, "Could not delete the file " + fileToDelete);
                }
            }
        }
        return result;
    }
=======
>>>>>>> dab0f0d7
}<|MERGE_RESOLUTION|>--- conflicted
+++ resolved
@@ -535,7 +535,6 @@
     public void setVersion(int version) {
         this.version = version;
     }
-<<<<<<< HEAD
 
     /**
      * Delete the Realm file from the filesystem for the default Realm (named "default.realm").
@@ -571,6 +570,4 @@
         }
         return result;
     }
-=======
->>>>>>> dab0f0d7
 }