/*
 * Copyright 2014 Realm Inc.
 *
 * Licensed under the Apache License, Version 2.0 (the "License");
 * you may not use this file except in compliance with the License.
 * You may obtain a copy of the License at
 *
 * http://www.apache.org/licenses/LICENSE-2.0
 *
 * Unless required by applicable law or agreed to in writing, software
 * distributed under the License is distributed on an "AS IS" BASIS,
 * WITHOUT WARRANTIES OR CONDITIONS OF ANY KIND, either express or implied.
 * See the License for the specific language governing permissions and
 * limitations under the License.
 */

package io.realm;


import java.util.AbstractList;
import java.util.ArrayList;
import java.util.ConcurrentModificationException;
import java.util.Date;
import java.util.Iterator;
import java.util.List;
import java.util.ListIterator;

import io.realm.exceptions.RealmException;
import io.realm.internal.ColumnType;
import io.realm.internal.TableOrView;
import io.realm.internal.TableView;

/**
 * This class holds all the matches of a {@link io.realm.RealmQuery} for a given Realm. The objects
 * are not copied from the Realm to the RealmResults list, but are just referenced from the
 * RealmResult instead. This saves memory and increases speed.
 * <p>
 * RealmResults are live views, which means that if it is on an {@link android.os.Looper} thread,
 * it will automatically update its query results after a transaction has been committed. If on a
 * non-looper thread, {@link Realm#refresh()} must be called to update the results.
 * <p>
 * Updates to RealmObjects from a RealmResults list must be done from within a transaction and the
 * modified objects are persisted to the Realm file during the commit of the transaction.
 * <p>
 * A RealmResults object cannot be passed between different threads.
 * <p>
 * Notice that a RealmResults is never null not even in the case where it contains no objects. You
 * should always use the size() method to check if a RealmResults is empty or not.
 *
 * @param <E> The class of objects in this list
 * @see RealmQuery#findAll()
 * @see Realm#allObjects(Class)
 * @see io.realm.Realm#beginTransaction()
 */
public class RealmResults<E extends RealmObject> extends AbstractList<E> {

    private Class<E> classSpec;
    private Realm realm;
    private TableOrView table = null;

    public static final boolean SORT_ORDER_ASCENDING = true;
    public static final boolean SORT_ORDER_DESCENDING = false;

    private static final String TYPE_MISMATCH = "Field '%s': type mismatch - %s expected.";
    private long currentTableViewVersion = -1;

    RealmResults(Realm realm, Class<E> classSpec) {
        this.realm = realm;
        this.classSpec = classSpec;
    }

    public RealmResults(Realm realm, TableOrView table, Class<E> classSpec) {
        this(realm, classSpec);
        this.table = table;
    }

    Realm getRealm() {
        return realm;
    }

    TableOrView getTable() {
        if (table == null) {
            return realm.getTable(classSpec);
        } else {
            return table;
        }
    }

    /**
     * Returns a typed {@link io.realm.RealmQuery}, which can be used to query for specific
     * objects of this type.
     *
     * @return A typed RealmQuery
     * @see io.realm.RealmQuery
     */
    public RealmQuery<E> where() {
        realm.checkIfValid();
        return new RealmQuery<E>(this, classSpec);
    }

    /**
     * Returns the element at the specified location in this list.
     *
     * @param location the index of the element to return.
     * @return the element at the specified index.
     * @throws IndexOutOfBoundsException if {@code location < 0 || location >= size()}
     */
    @Override
    public E get(int location) {
        E obj;
        realm.checkIfValid();
        TableOrView table = getTable();
        if (table instanceof TableView) {
<<<<<<< HEAD
            obj = realm.getByIndex(classSpec, ((TableView) table).getSourceRowIndex(rowIndex));
        } else {
            obj = realm.getByIndex(classSpec, rowIndex);
=======
            obj = realm.get(classSpec, ((TableView)table).getSourceRowIndex(location));
        } else {
            obj = realm.get(classSpec, location);
>>>>>>> e1036a72
        }

        return obj;
    }

    /**
     * This method is not supported.
     *
     * @throws NoSuchMethodError always.
     */
    @Override
    public int indexOf(Object o) {
        throw new NoSuchMethodError("indexOf is not supported on RealmResults");
    }

    /**
     * Get the first object from the list.
     * @return The first object.
     * @throws ArrayIndexOutOfBoundsException if RealmResults is empty.
     */
    public E first() {
        return get(0);
    }

    /**
     * Get the last object from the list.
     * @return The last object.
     * @throws ArrayIndexOutOfBoundsException if RealmResults is empty.
     */
    public E last() {
        return get(size()-1);
    }

    /**
     * Returns an iterator for the results of a query. Any change to Realm while iterating will
     * cause this iterator to throw a {@link java.util.ConcurrentModificationException} if accessed.
     *
     * @return  an iterator on the elements of this list.
     * @see     Iterator
     */
    @Override
    public Iterator<E> iterator() {
        return new RealmResultsIterator();
    }

    /**
     * Returns a list iterator for the results of a query. Any change to Realm while iterating will
     * cause the iterator to throw a {@link java.util.ConcurrentModificationException} if accessed.
     *
     * @return  a ListIterator on the elements of this list.
     * @see     ListIterator
     */
    @Override
    public ListIterator<E> listIterator() {
        return new RealmResultsListIterator(0);
    }

    /**
     * Returns a list iterator on the results of a query. Any change to Realm while iterating will
     * cause the iterator to throw a {@link java.util.ConcurrentModificationException} if accessed.
     *
     * @param location  the index at which to start the iteration.
     * @return          a ListIterator on the elements of this list.
     * @throws          IndexOutOfBoundsException if {@code location < 0 || location > size()}
     * @see             ListIterator
     */
    @Override
    public ListIterator<E> listIterator(int location) {
        return new RealmResultsListIterator(location);
    }

    // Sorting

    // aux. method used by sort methods
    private long getColumnIndex(String fieldName) {
        if (fieldName.contains(".")) {
            throw new IllegalArgumentException("Sorting using child object properties is not supported: " + fieldName);
        }
        long columnIndex = table.getColumnIndex(fieldName);
        if (columnIndex < 0) {
            throw new IllegalArgumentException(String.format("Field '%s' does not exist.", fieldName));
        }
        return columnIndex;
    }

    /**
     * Sort (ascending) an existing {@link io.realm.RealmResults}.
     *
     * @param fieldName  The field name to sort by. Only fields of type boolean, short, int, long,
     *                   float, double, Date, and String are supported.
     * @throws java.lang.IllegalArgumentException if field name does not exist.
     */
    public void sort(String fieldName) {
        this.sort(fieldName, SORT_ORDER_ASCENDING);
    }

    /**
     * Sort existing {@link io.realm.RealmResults}.
     *
     * @param fieldName      The field name to sort by. Only fields of type boolean, short, int,
     *                       long, float, double, Date, and String are supported.
     * @param sortAscending  The direction to sort by; if true ascending, otherwise descending
     *                       You can use the constants SORT_ORDER_ASCENDING and SORT_ORDER_DESCENDING
     *                       for readability.
     * @throws java.lang.IllegalArgumentException if field name does not exist.
     */
    public void sort(String fieldName, boolean sortAscending) {
        if (fieldName == null) {
            throw new IllegalArgumentException("fieldName must be provided");
        }
        realm.checkIfValid();
        TableOrView table = getTable();

        if (table instanceof TableView) {
            long columnIndex = getColumnIndex(fieldName);
            TableView.Order TVOrder = sortAscending ? TableView.Order.ascending : TableView.Order.descending;
            ((TableView) table).sort(columnIndex, TVOrder);
        } else {
            throw new IllegalArgumentException("Only RealmResults can be sorted - please use allObject() to create a RealmResults.");
        }
    }

    /**
     * Sort existing {@link io.realm.RealmResults}.
     *
     * @param fieldNames an array of field names to sort by. Only fields of type boolean, short, int,
     *                       long, float, double, Date, and String are supported.
     * @param sortAscending The directions to sort by; if true ascending, otherwise descending
     *                       You can use the constants SORT_ORDER_ASCENDING and SORT_ORDER_DESCENDING
     *                       for readability.
     * @throws java.lang.IllegalArgumentException if a field name does not exist.
     */
    public void sort(String fieldNames[], boolean sortAscending[]) {
        if (fieldNames == null) {
            throw new IllegalArgumentException("fieldNames must be provided.");
        } else if (sortAscending == null) {
            throw new IllegalArgumentException("sortAscending must be provided.");
        }

        if (fieldNames.length == 1 && sortAscending.length == 1) {
            sort(fieldNames[0], sortAscending[0]);
        } else {
            realm.checkIfValid();
            TableOrView table = getTable();
            if (table instanceof TableView) {
                List<TableView.Order> TVOrder = new ArrayList<TableView.Order>();
                List<Long> columnIndices = new ArrayList<Long>();
                for (int i = 0; i < fieldNames.length; i++) {
                    String fieldName = fieldNames[i];
                    long columnIndex = getColumnIndex(fieldName);
                    columnIndices.add(columnIndex);
                }
                for (int i = 0; i < sortAscending.length; i++) {
                    TVOrder.add(sortAscending[i] ? TableView.Order.ascending : TableView.Order.descending);
                }
                ((TableView) table).sort(columnIndices, TVOrder);
            }
        }
    }

    /**
     * Sort existing {@link io.realm.RealmResults} using two fields.
     *
     * @param fieldName1 first field name.
     * @param sortAscending1 sort order for first field.
     * @param fieldName2 second field name.
     * @param sortAscending2 sort order for second field.
     * @throws java.lang.IllegalArgumentException if a field name does not exist.
     */
    public void sort(String fieldName1, boolean sortAscending1, String fieldName2, boolean sortAscending2) {
        sort(new String[] {fieldName1, fieldName2}, new boolean[] {sortAscending1, sortAscending2});
    }

    /**
     * Sort existing {@link io.realm.RealmResults} using three fields.
     *
     * @param fieldName1 first field name.
     * @param sortAscending1 sort order for first field.
     * @param fieldName2 second field name.
     * @param sortAscending2 sort order for second field.
     * @param fieldName3 third field name.
     * @param sortAscending3 sort order for third field.
     * @throws java.lang.IllegalArgumentException if a field name does not exist.
     */
    public void sort(String fieldName1, boolean sortAscending1, String fieldName2, boolean sortAscending2, String fieldName3, boolean sortAscending3) {
        sort(new String[] {fieldName1, fieldName2, fieldName3}, new boolean[] {sortAscending1, sortAscending2, sortAscending3});
    }

    // Aggregates

    /**
     * Returns the number of elements in this query result.
     *
     * @return the number of elements in this query result.
     */
    @Override
    public int size() {
        return ((Long)getTable().size()).intValue();
    }

    /**
     * Find the minimum value of a field.
     *
     * @param fieldName   The field to look for a minimum on. Only int, float, and double
     *                    are supported.
     * @return            The minimum value.
     * @throws            java.lang.IllegalArgumentException if field is not int, float or double.
     */
    public Number min(String fieldName) {
        realm.checkIfValid();
        long columnIndex = table.getColumnIndex(fieldName);
        switch (table.getColumnType(columnIndex)) {
            case INTEGER:
                return table.minimumLong(columnIndex);
            case FLOAT:
                return table.minimumFloat(columnIndex);
            case DOUBLE:
                return table.minimumDouble(columnIndex);
            default:
                throw new IllegalArgumentException(String.format(TYPE_MISMATCH, fieldName, "int, float or double"));
        }
    }

    /**
     * Find the minimum date.
     *
     * @param fieldName  The field to look for the minimum date. If fieldName is not of Date type,
     *                   an exception is thrown.
     * @return           The minimum date.
     * @throws           java.lang.IllegalArgumentException if fieldName is not a Date field.
     */
    public Date minDate(String fieldName) {
        realm.checkIfValid();
        long columnIndex = table.getColumnIndex(fieldName);
        if (table.getColumnType(columnIndex) == ColumnType.DATE) {
            return table.minimumDate(columnIndex);
        }
        else {
            throw new IllegalArgumentException(String.format(TYPE_MISMATCH, fieldName, "Date"));
        }
    }

    /**
     * Find the maximum value of a field.
     *
     * @param fieldName   The field to look for a maximum on. Only int, float, and double are supported.
     * @return            The maximum value.
     * @throws            java.lang.IllegalArgumentException if field is not int, float or double.
     */
    public Number max(String fieldName) {
        realm.checkIfValid();
        long columnIndex = table.getColumnIndex(fieldName);
        switch (table.getColumnType(columnIndex)) {
            case INTEGER:
                return table.maximumLong(columnIndex);
            case FLOAT:
                return table.maximumFloat(columnIndex);
            case DOUBLE:
                return table.maximumDouble(columnIndex);
            default:
                throw new IllegalArgumentException(String.format(TYPE_MISMATCH, fieldName, "int, float or double"));
        }
    }

    /**
     * Find the maximum date.
     *
     * @param fieldName  The field to look for the maximum date. If fieldName is not of Date type,
     *                   an exception is thrown.
     * @return           The maximum date.
     * @throws           java.lang.IllegalArgumentException if fieldName is not a Date field.
     */
    public Date maxDate(String fieldName) {
        realm.checkIfValid();
        long columnIndex = table.getColumnIndex(fieldName);
        if (table.getColumnType(columnIndex) == ColumnType.DATE) {
            return table.maximumDate(columnIndex);
        }
        else {
            throw new IllegalArgumentException(String.format(TYPE_MISMATCH, fieldName, "Date"));
        }
    }


    /**
     * Calculate the sum of a given field.
     *
     * @param fieldName   The field to sum. Only int, float, and double are supported.
     * @return            The sum.
     * @throws            java.lang.IllegalArgumentException if field is not int, float or double.
     */

    public Number sum(String fieldName) {
        realm.checkIfValid();
        long columnIndex = table.getColumnIndex(fieldName);
        switch (table.getColumnType(columnIndex)) {
            case INTEGER:
                return table.sumLong(columnIndex);
            case FLOAT:
                return table.sumFloat(columnIndex);
            case DOUBLE:
                return table.sumDouble(columnIndex);
            default:
                throw new IllegalArgumentException(String.format(TYPE_MISMATCH, fieldName, "int, float or double"));
        }
    }


    /**
     * Returns the average of a given field.
     *
     * @param fieldName  The field to calculate average on. Only properties of type int,
     *                   float and double are supported.
     * @return           The average for the given field amongst objects in an RealmList. This
     *                   will be of type double for both float and double field.
     * @throws           java.lang.IllegalArgumentException if field is not int, float or double.
     */
    public double average(String fieldName) {
        realm.checkIfValid();
        long columnIndex = table.getColumnIndex(fieldName);
        switch (table.getColumnType(columnIndex)) {
            case INTEGER:
                return table.averageLong(columnIndex);
            case DOUBLE:
                return table.averageDouble(columnIndex);
            case FLOAT:
                return table.averageFloat(columnIndex);
            default:
                throw new IllegalArgumentException(String.format(TYPE_MISMATCH, fieldName, "int, float or double"));
        }
    }


    // Deleting

    /**
     * Removes an object at a given index. This also deletes the object from the underlying Realm.
     *
     * Using this method while iterating the list can result in a undefined behavior. Use
     * {@link io.realm.RealmResults.RealmResultsIterator#remove()} instead.
     *
     * @param index      The array index identifying the object to be removed.
     * @return           Always return null.
     */
    @Override
    public E remove(int index) {
        TableOrView table = getTable();
        table.remove(index);
        return null; // Returning the object doesn't make sense, since it could no longer access any data.
    }

    /**
     * Removes and returns the last object in the list. This also deletes the object from the
     * underlying Realm.
     *
     * Using this method while iterating the list can result in a undefined behavior. Use
     * {@link io.realm.RealmResults.RealmResultsListIterator#removeLast()} instead.
     */
    public void removeLast() {
        TableOrView table = getTable();
        table.removeLast();
    }

    /**
     * Removes all objects from the list. This also deletes the objects from the
     * underlying Realm.
     */
    public void clear() {
        TableOrView table = getTable();
        table.clear();
    }

    // Adding objects

    @Override
    @Deprecated
    public boolean add(E element) {
        throw new UnsupportedOperationException();
    }

    @Override
    @Deprecated
    public void add(int index, E element) {
        throw new UnsupportedOperationException();
    }
//
//    /**
//     * Replaces an object at the given index with a new object.
//     *
//     * @param index       The array index of the object to be replaced.
//     * @param element     An object.
//     */
//    public void replace(int index, E element) {
//        throw new NoSuchMethodError();
//    }

    private void assertRealmIsStable() {
        long version = table.sync();
        if (currentTableViewVersion > -1 && version != currentTableViewVersion) {
            throw new ConcurrentModificationException("No outside changes to a Realm is allowed while iterating a RealmResults. Use iterators methods instead.");
        }

        currentTableViewVersion = version;
    }

    // Custom RealmResults iterator. It ensures that we only iterate on a Realm that hasn't changed.
    private class RealmResultsIterator implements Iterator<E> {

        int pos = -1;

        RealmResultsIterator() {
            currentTableViewVersion = table.sync();
        }

        public boolean hasNext() {
            assertRealmIsStable();
            return pos + 1 < size();
        }

        public E next() {
            assertRealmIsStable();
            pos++;
            if (pos >= size()) {
                throw new IndexOutOfBoundsException("Cannot access index " + pos + " when size is " + size() +  ". Remember to check hasNext() before using next().");
            }
            return get(pos);
        }

        /**
         * Removes the RealmObject at the current position from both the list and the underlying Realm.
         *
         * WARNING: This method is currently disabled and will always throw an
         * {@link io.realm.exceptions.RealmException}
         */
        public void remove() {
            throw new RealmException("Removing is not supported.");
    /*        assertRealmIsStable();
            if (pos == -1) {
                throw new IllegalStateException("Must call next() before calling remove()");
            }
            if (removeUsed) {
                throw new IllegalStateException("Cannot call remove() twice. Must call next() in between");
            }

            RealmResults.this.remove(pos);
            pos--;
            removeUsed = true;
            currentTableViewVersion = getTable().sync();
     */   }
    }

    // Custom RealmResults list iterator. It ensures that we only iterate on a Realm that hasn't changed.
    private class RealmResultsListIterator extends RealmResultsIterator implements ListIterator<E> {

        RealmResultsListIterator(int start) {
            if (start >= 0 && start <= size()) {
                pos = start - 1;
            } else {
                throw new IndexOutOfBoundsException("Starting location must be a valid index: [0, " + (size() - 1) + "]. Yours was " + start);
            }
        }

        @Override
        public void add(E object) {
            throw new RealmException("Adding elements not supported. Use Realm.createObject() instead.");
        }

        @Override
        public boolean hasPrevious() {
            assertRealmIsStable();
            return pos > 0;
        }

        @Override
        public int nextIndex() {
            assertRealmIsStable();
            return pos + 1;
        }

        @Override
        public E previous() {
            assertRealmIsStable();
            pos--;
            if (pos < 0) {
                throw new IndexOutOfBoundsException("Cannot access index less than zero. This was " + pos + ". Remember to check hasPrevious() before using previous().");
            }
            return get(pos);
        }

        @Override
        public int previousIndex() {
            assertRealmIsStable();
            return pos;
        }

        @Override
        public void set(E object) {
            throw new RealmException("Replacing elements not supported.");
        }


        /**
         * Removes the RealmObject at the current position from both the list and the underlying Realm.
         *
         * WARNING: This method is currently disabled and will always throw an
         * {@link io.realm.exceptions.RealmException}
         */
        @Override
        public void remove() { throw new RealmException("Removing elements not supported."); }
    }

    /**
     * Encapsulates an async {@link RealmQuery}.
     * <p>
     * This will run the {@link RealmQuery} on a worker thread, then invoke this callback on the caller thread
     */
    public interface QueryCallback<E extends RealmObject> {
        void onSuccess (RealmResults<E>  results);
        void onError (Exception e);
    }

    /**
     * Used for debugging/testing purpose to add any logic (within the caller's thread)
     * before we return the results
     */
    interface DebugRealmResultsQueryCallback<E extends RealmObject> extends RealmResults.QueryCallback<E> {
        /**
         * Runs on the caller's thread just before we hand over the result to {@link #onSuccess(RealmResults)}
         */
        void onBackgroundQueryCompleted(Realm realm);
    }
}<|MERGE_RESOLUTION|>--- conflicted
+++ resolved
@@ -111,15 +111,9 @@
         realm.checkIfValid();
         TableOrView table = getTable();
         if (table instanceof TableView) {
-<<<<<<< HEAD
-            obj = realm.getByIndex(classSpec, ((TableView) table).getSourceRowIndex(rowIndex));
+            obj = realm.getByIndex(classSpec, ((TableView) table).getSourceRowIndex(location));
         } else {
-            obj = realm.getByIndex(classSpec, rowIndex);
-=======
-            obj = realm.get(classSpec, ((TableView)table).getSourceRowIndex(location));
-        } else {
-            obj = realm.get(classSpec, location);
->>>>>>> e1036a72
+            obj = realm.getByIndex(classSpec, location);
         }
 
         return obj;
