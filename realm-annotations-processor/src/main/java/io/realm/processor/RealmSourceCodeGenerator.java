/*
 * Copyright 2014 Realm Inc.
 *
 * Licensed under the Apache License, Version 2.0 (the "License");
 * you may not use this file except in compliance with the License.
 * You may obtain a copy of the License at
 *
 * http://www.apache.org/licenses/LICENSE-2.0
 *
 * Unless required by applicable law or agreed to in writing, software
 * distributed under the License is distributed on an "AS IS" BASIS,
 * WITHOUT WARRANTIES OR CONDITIONS OF ANY KIND, either express or implied.
 * See the License for the specific language governing permissions and
 * limitations under the License.
 */

package io.realm.processor;

import com.squareup.javawriter.JavaWriter;

import javax.annotation.processing.ProcessingEnvironment;
import javax.lang.model.element.Modifier;
import javax.lang.model.element.VariableElement;
import javax.lang.model.type.DeclaredType;
import javax.lang.model.type.TypeMirror;
import javax.lang.model.util.Elements;
import javax.lang.model.util.Types;
import javax.tools.JavaFileObject;
import java.io.BufferedWriter;
import java.io.IOException;
import java.lang.String;
import java.util.*;


public class RealmSourceCodeGenerator {
    private ProcessingEnvironment processingEnvironment;
    private String className;
    private String packageName;
    private List<VariableElement> fields;
    private static final String realmPackageName = "io.realm";

    private static final String table_prefix = "class_";

    public RealmSourceCodeGenerator(ProcessingEnvironment processingEnvironment, String className, String packageName, List<VariableElement> fields) {
        this.processingEnvironment = processingEnvironment;
        this.className = className;
        this.packageName = packageName;
        this.fields = fields;
    }

    private static final Map<String, String> JAVA_TO_REALM_TYPES;

    static {
        JAVA_TO_REALM_TYPES = new HashMap<String, String>();
        JAVA_TO_REALM_TYPES.put("byte", "Long");
        JAVA_TO_REALM_TYPES.put("short", "Long");
        JAVA_TO_REALM_TYPES.put("int", "Long");
        JAVA_TO_REALM_TYPES.put("long", "Long");
        JAVA_TO_REALM_TYPES.put("float", "Float");
        JAVA_TO_REALM_TYPES.put("double", "Double");
        JAVA_TO_REALM_TYPES.put("boolean", "Boolean");
        JAVA_TO_REALM_TYPES.put("Byte", "Long");
        JAVA_TO_REALM_TYPES.put("Short", "Long");
        JAVA_TO_REALM_TYPES.put("Integer", "Long");
        JAVA_TO_REALM_TYPES.put("Long", "Long");
        JAVA_TO_REALM_TYPES.put("Float", "Float");
        JAVA_TO_REALM_TYPES.put("Double", "Double");
        JAVA_TO_REALM_TYPES.put("Boolean", "Boolean");
        JAVA_TO_REALM_TYPES.put("java.lang.String", "String");
        JAVA_TO_REALM_TYPES.put("java.util.Date", "Date");
        JAVA_TO_REALM_TYPES.put("byte[]", "BinaryByteArray");
        // TODO: add support for char and Char
    }

    private static final Map<String, String> JAVA_TO_COLUMN_TYPES;

    static {
        JAVA_TO_COLUMN_TYPES = new HashMap<String, String>();
        JAVA_TO_COLUMN_TYPES.put("byte", "ColumnType.INTEGER");
        JAVA_TO_COLUMN_TYPES.put("short", "ColumnType.INTEGER");
        JAVA_TO_COLUMN_TYPES.put("int", "ColumnType.INTEGER");
        JAVA_TO_COLUMN_TYPES.put("long", "ColumnType.INTEGER");
        JAVA_TO_COLUMN_TYPES.put("float", "ColumnType.FLOAT");
        JAVA_TO_COLUMN_TYPES.put("double", "ColumnType.DOUBLE");
        JAVA_TO_COLUMN_TYPES.put("boolean", "ColumnType.BOOLEAN");
        JAVA_TO_COLUMN_TYPES.put("Byte", "ColumnType.INTEGER");
        JAVA_TO_COLUMN_TYPES.put("Short", "ColumnType.INTEGER");
        JAVA_TO_COLUMN_TYPES.put("Integer", "ColumnType.INTEGER");
        JAVA_TO_COLUMN_TYPES.put("Long", "ColumnType.INTEGER");
        JAVA_TO_COLUMN_TYPES.put("Float", "ColumnType.FLOAT");
        JAVA_TO_COLUMN_TYPES.put("Double", "ColumnType.DOUBLE");
        JAVA_TO_COLUMN_TYPES.put("Boolean", "ColumnType.BOOLEAN");
        JAVA_TO_COLUMN_TYPES.put("java.lang.String", "ColumnType.STRING");
        JAVA_TO_COLUMN_TYPES.put("java.util.Date", "ColumnType.DATE");
        JAVA_TO_COLUMN_TYPES.put("byte[]", "ColumnType.BINARY");
    }

    private static final Map<String, String> CASTING_TYPES;

    static {
        CASTING_TYPES = new HashMap<String, String>();
        CASTING_TYPES.put("byte", "long");
        CASTING_TYPES.put("short", "long");
        CASTING_TYPES.put("int", "long");
        CASTING_TYPES.put("long", "long");
        CASTING_TYPES.put("float", "float");
        CASTING_TYPES.put("double", "double");
        CASTING_TYPES.put("boolean", "boolean");
        CASTING_TYPES.put("Byte", "long");
        CASTING_TYPES.put("Short", "long");
        CASTING_TYPES.put("Integer", "long");
        CASTING_TYPES.put("Long", "long");
        CASTING_TYPES.put("Float", "float");
        CASTING_TYPES.put("Double", "double");
        CASTING_TYPES.put("Boolean", "boolean");
        CASTING_TYPES.put("java.lang.String", "String");
        CASTING_TYPES.put("java.util.Date", "Date");
        CASTING_TYPES.put("byte[]", "byte[]");
    }

    private static final Map<String, String[]> HASHCODE;

    static {
        HASHCODE = new HashMap<String, String[]>();
        HASHCODE.put("boolean", new String[] {
                "result = 31 * result + (is%s() ? 1 : 0)" });
        HASHCODE.put("byte", new String[] {
                "result = 31 * result + (int) get%s()" });
        HASHCODE.put("short", new String[] {
                "result = 31 * result + (int) get%s()" });
        HASHCODE.put("int", new String[] {
                "result = 31 * result + get%s()" });
        HASHCODE.put("long", new String[] {
                "long aLong_%d = get%s()",
                "result = 31 * result + (int) (aLong_%d ^ (aLong_%d >>> 32))" });
        HASHCODE.put("float", new String[] {
                "float aFloat_%d = get%s()",
                "result = 31 * result + (aFloat_%d != +0.0f ? Float.floatToIntBits(aFloat_%d) : 0)" });
        HASHCODE.put("double", new String[] {
                "long temp_%d = Double.doubleToLongBits(get%s())",
                "result = 31 * result + (int) (temp_%d ^ (temp_%d >>> 32))" });
        HASHCODE.put("Byte", new String[] {
                "result = 31 * result + (int) get%s()" });
        HASHCODE.put("Short", new String[] {
                "result = 31 * result + (int) get%s()" });
        HASHCODE.put("Integer", new String[] {
                "result = 31 * result + get%s()" });
        HASHCODE.put("Long", new String[] {
                "long aLong_%d = get%s()",
                "result = 31 * result + (int) (aLong_%d ^ (aLong_%d >>> 32))" });
        HASHCODE.put("Float", new String[] {
                "float aFloat_%d = get%s()",
                "result = 31 * result + (aFloat_%d != +0.0f ? Float.floatToIntBits(aFloat_%d) : 0)" });
        HASHCODE.put("Double", new String[] {
                "long temp_%d = Double.doubleToLongBits(get%s())",
                "result = 31 * result + (int) (temp_%d ^ (temp_%d >>> 32))" });
        HASHCODE.put("Boolean", new String[] {
                "result = 31 * result + (is%s() ? 1 : 0)" });
        HASHCODE.put("java.lang.String", new String[] {
                "String aString_%d = get%s()",
                "result = 31 * result + (aString_%d != null ? aString_%d.hashCode() : 0)" });
        HASHCODE.put("java.lang.Date", new String[] {
                "Date aDate_%d = get%s()",
                "result = 31 * result + (aDate_%d != null ? aDate_%d.hashCode() : 0)" });
        HASHCODE.put("byte[]", new String[] {
                "byte[] aByteArray_%d = get%s()",
                "result = 31 * result + (aByteArray_%d != null ? Arrays.hashCode(aByteArray_%d) : 0)" });
    }

    public void generate() throws IOException, UnsupportedOperationException {
        String qualifiedGeneratedClassName = String.format("%s.%sRealmProxy", realmPackageName, className);
        JavaFileObject sourceFile = processingEnvironment.getFiler().createSourceFile(qualifiedGeneratedClassName);
        JavaWriter writer = new JavaWriter(new BufferedWriter(sourceFile.openWriter()));

        Elements elementUtils = processingEnvironment.getElementUtils();
        Types typeUtils = processingEnvironment.getTypeUtils();

        TypeMirror realmObject = elementUtils.getTypeElement("io.realm.RealmObject").asType();
        DeclaredType realmList = typeUtils.getDeclaredType(elementUtils.getTypeElement("io.realm.RealmList"), typeUtils.getWildcardType(null, null));

        // Set source code indent to 4 spaces
        writer.setIndent("    ");

        writer.emitPackage(realmPackageName)
                .emitEmptyLine();

        writer.emitImports(
                "io.realm.internal.ColumnType",
                "io.realm.internal.Table",
                "io.realm.internal.ImplicitTransaction",
                "io.realm.internal.Row",
                "io.realm.internal.LinkView",
                "io.realm.RealmList",
                "io.realm.RealmObject",
                "java.util.Date",
                "java.util.Arrays",
                packageName + ".*")
                .emitEmptyLine();

        // Begin the class definition
        writer.beginType(
                qualifiedGeneratedClassName, // full qualified name of the item to generate
                "class",                     // the type of the item
                EnumSet.of(Modifier.PUBLIC), // modifiers to apply
                className)                   // class to extend
                .emitEmptyLine();

        // Accessors
        ListIterator<VariableElement> iterator = fields.listIterator();
        while (iterator.hasNext()) {
            int columnNumber = iterator.nextIndex();
            VariableElement field = iterator.next();

            String fieldName = field.getSimpleName().toString();
            String fieldTypeCanonicalName = field.asType().toString();

            if (JAVA_TO_REALM_TYPES.containsKey(fieldTypeCanonicalName)) {
                /**
                 * Primitives and boxed types
                 */
                String realmType = JAVA_TO_REALM_TYPES.get(fieldTypeCanonicalName);
                String castingType = CASTING_TYPES.get(fieldTypeCanonicalName);

                // Getter
                writer.emitAnnotation("Override");
                String getterPrefix = fieldTypeCanonicalName.equals("boolean")?"is":"get";
                writer.beginMethod(fieldTypeCanonicalName, getterPrefix + capitaliseFirstChar(fieldName), EnumSet.of(Modifier.PUBLIC));
                writer.emitStatement(
                        "return (%s) realmGetRow().get%s(%d)",
                        fieldTypeCanonicalName, realmType, columnNumber);
                writer.endMethod();
                writer.emitEmptyLine();

                // Setter
                writer.emitAnnotation("Override");
                writer.beginMethod("void", "set" + capitaliseFirstChar(fieldName), EnumSet.of(Modifier.PUBLIC), fieldTypeCanonicalName, "value");
                writer.emitStatement(
                        "realmGetRow().set%s(%d, (%s) value)",
                        realmType, columnNumber, castingType);
                writer.endMethod();
            } else if (typeUtils.isAssignable(field.asType(), realmObject)) {
                /**
                 * Links
                 */

                // Getter
                writer.emitAnnotation("Override");
                writer.beginMethod(fieldTypeCanonicalName, "get" + capitaliseFirstChar(fieldName), EnumSet.of(Modifier.PUBLIC));
                writer.beginControlFlow("if (realmGetRow().isNullLink(%d))", columnNumber);
                writer.emitStatement("return null");
                writer.endControlFlow();
                writer.emitStatement(
                        "return realm.get(%s.class, realmGetRow().getLink(%d))",
                        fieldTypeCanonicalName, columnNumber);
                writer.endMethod();
                writer.emitEmptyLine();

                // Setter
                writer.emitAnnotation("Override");
                writer.beginMethod("void", "set" + capitaliseFirstChar(fieldName), EnumSet.of(Modifier.PUBLIC), fieldTypeCanonicalName, "value");
                writer.beginControlFlow("if (value == null)");
                writer.emitStatement("realmGetRow().nullifyLink(%d)", columnNumber);
                writer.endControlFlow();
                writer.emitStatement("realmGetRow().setLink(%d, value.realmGetRow().getIndex())", columnNumber);
                writer.endMethod();
            } else if (typeUtils.isAssignable(field.asType(), realmList)) {
                /**
                 * LinkLists
                 */
                String genericCanonicalType = ((DeclaredType) field.asType()).getTypeArguments().get(0).toString();
                String genericType;
                if (genericCanonicalType.contains(".")) {
                    genericType = genericCanonicalType.substring(genericCanonicalType.lastIndexOf('.') + 1);
                } else {
                    genericType = genericCanonicalType;
                }

                // Getter
                writer.emitAnnotation("Override");
                writer.beginMethod(fieldTypeCanonicalName, "get" + capitaliseFirstChar(fieldName), EnumSet.of(Modifier.PUBLIC));
                writer.emitStatement(
                        "return new RealmList(%s.class, realmGetRow().getLinkList(%d), realm)",
                        genericType, columnNumber);
                writer.endMethod();
                writer.emitEmptyLine();

                // Setter
                writer.emitAnnotation("Override");
                writer.beginMethod("void", "set" + capitaliseFirstChar(fieldName), EnumSet.of(Modifier.PUBLIC), fieldTypeCanonicalName, "value");
                writer.emitStatement("LinkView links = realmGetRow().getLinkList(%d)", columnNumber);
                writer.beginControlFlow("if (value == null)");
                writer.emitStatement("return"); // TODO: delete all the links instead
                writer.endControlFlow();
                writer.beginControlFlow("for (RealmObject linkedObject : (RealmList<? extends RealmObject>) value)");
                writer.emitStatement("links.add(linkedObject.realmGetRow().getIndex())");
                writer.endControlFlow();
                writer.endMethod();
            } else {
                throw new UnsupportedOperationException(
                        String.format("Type %s of field %s is not supported", fieldTypeCanonicalName, fieldName));
            }
            writer.emitEmptyLine();
        }

        /**
         * initTable method
         */
        writer.beginMethod(
                "Table", // Return type
                "initTable", // Method name
                EnumSet.of(Modifier.PUBLIC, Modifier.STATIC), // Modifiers
                "ImplicitTransaction", "transaction"); // Argument type & argument name

        writer.beginControlFlow("if(!transaction.hasTable(\"" + table_prefix + this.className + "\"))");
        writer.emitStatement("Table table = transaction.getTable(\"%s%s\")", table_prefix, this.className);

        // For each field generate corresponding table index constant
        for (VariableElement field : fields) {
            String fieldName = field.getSimpleName().toString();
            String fieldTypeCanonicalName = field.asType().toString();
            String fieldTypeName;
            if (fieldTypeCanonicalName.contains(".")) {
                fieldTypeName = fieldTypeCanonicalName.substring(fieldTypeCanonicalName.lastIndexOf('.') + 1);
            } else {
                fieldTypeName = fieldTypeCanonicalName;
            }

            if (JAVA_TO_REALM_TYPES.containsKey(fieldTypeCanonicalName)) {
                writer.emitStatement("table.addColumn(%s, \"%s\")",
                        JAVA_TO_COLUMN_TYPES.get(fieldTypeCanonicalName),
                        fieldName.toLowerCase(Locale.getDefault()));
            } else if (typeUtils.isAssignable(field.asType(), realmObject)) {
<<<<<<< HEAD
                writer.beginControlFlow("if (!transaction.hasTable(\"%s%s\"))", table_prefix, fieldTypeName);
                writer.emitStatement("%sRealmProxy.initTable(transaction)", fieldTypeCanonicalName);
=======
                writer.beginControlFlow("if (!transaction.hasTable(\"%s\"))", fieldTypeName);
                writer.emitStatement("%sRealmProxy.initTable(transaction)", fieldTypeName);
>>>>>>> 709c9b2b
                writer.endControlFlow();
                writer.emitStatement("table.addColumnLink(ColumnType.LINK, \"%s\", transaction.getTable(\"%s%s\"))",
                        fieldName.toLowerCase(Locale.getDefault()), table_prefix, fieldTypeName);
            } else if (typeUtils.isAssignable(field.asType(), realmList)) {
                String genericCanonicalType = ((DeclaredType) field.asType()).getTypeArguments().get(0).toString();
                String genericType;
                if (genericCanonicalType.contains(".")) {
                    genericType = genericCanonicalType.substring(genericCanonicalType.lastIndexOf('.') + 1);
                } else {
                    genericType = genericCanonicalType;
                }
<<<<<<< HEAD
                writer.beginControlFlow("if (!transaction.hasTable(\"%s%s\"))", table_prefix, genericType);
                writer.emitStatement("%sRealmProxy.initTable(transaction)", genericCanonicalType);
=======
                writer.beginControlFlow("if (!transaction.hasTable(\"%s\"))", genericType);
                writer.emitStatement("%sRealmProxy.initTable(transaction)", genericType);
>>>>>>> 709c9b2b
                writer.endControlFlow();
                writer.emitStatement("table.addColumnLink(ColumnType.LINK_LIST, \"%s\", transaction.getTable(\"%s%s\"))",
                        fieldName.toLowerCase(Locale.getDefault()), table_prefix, genericType);
            }
        }
        writer.emitStatement("return table");
        writer.endControlFlow();
        writer.emitStatement("return transaction.getTable(\"%s%s\")", table_prefix, this.className);
        writer.endMethod();
        writer.emitEmptyLine();

        /**
         * toString method
         */
        writer.emitAnnotation("Override");
        writer.beginMethod("String", "toString", EnumSet.of(Modifier.PUBLIC));
        writer.emitStatement("StringBuilder stringBuilder = new StringBuilder(\"%s = [\")", className);
        for (VariableElement field : fields) {
            String fieldName = field.getSimpleName().toString();
            String fieldTypeCanonicalName = field.asType().toString();
            String getterPrefix = fieldTypeCanonicalName.equals("boolean")?"is":"get";
            writer.emitStatement("stringBuilder.append(\"{%s:\")", fieldName);
            writer.emitStatement("stringBuilder.append(%s%s())", getterPrefix, capitaliseFirstChar(fieldName));
            writer.emitStatement("stringBuilder.append(\"} \")", fieldName);
        }
        writer.emitStatement("stringBuilder.append(\"]\")");
        writer.emitStatement("return stringBuilder.toString()");
        writer.endMethod();
        writer.emitEmptyLine();

        /**
         * hashCode method
         */
        writer.emitAnnotation("Override");
        writer.beginMethod("int", "hashCode", EnumSet.of(Modifier.PUBLIC));
        writer.emitStatement("int result = 17");
        int counter = 0;
        for (VariableElement field : fields) {
            String fieldName = field.getSimpleName().toString();
            String fieldTypeCanonicalName = field.asType().toString();
            if (HASHCODE.containsKey(fieldTypeCanonicalName)) {
                for (String statement : HASHCODE.get(fieldTypeCanonicalName)) {
                    if (statement.contains("%d") && statement.contains("%s")) {
                        // This statement introduces a temporary variable
                        writer.emitStatement(statement, counter, capitaliseFirstChar(fieldName));
                    } else if(statement.contains("%d")) {
                        // This statement uses the temporary variable
                        writer.emitStatement(statement, counter, counter);
                    } else if (statement.contains("%s")) {
                        // This is a normal statement with only one assignment
                        writer.emitStatement(statement, capitaliseFirstChar(fieldName));
                    } else {
                        // This should never happen
                        throw new AssertionError();
                    }
                }
            } else {
                // Links and Link lists
                writer.emitStatement("%s temp_%d = get%s()", fieldTypeCanonicalName, counter, capitaliseFirstChar(fieldName));
                writer.emitStatement("result = 31 * result + (temp_%d != null ? temp_%d.hashCode() : 0)", counter, counter);
            }
            counter++;
        }
        writer.emitStatement("return result");
        writer.endMethod();
        writer.emitEmptyLine();

        // End the class definition
        writer.endType();
        writer.close();
    }

    private static String capitaliseFirstChar(String input) {
        return input.substring(0, 1).toUpperCase() + input.substring(1);
    }
}<|MERGE_RESOLUTION|>--- conflicted
+++ resolved
@@ -330,13 +330,8 @@
                         JAVA_TO_COLUMN_TYPES.get(fieldTypeCanonicalName),
                         fieldName.toLowerCase(Locale.getDefault()));
             } else if (typeUtils.isAssignable(field.asType(), realmObject)) {
-<<<<<<< HEAD
                 writer.beginControlFlow("if (!transaction.hasTable(\"%s%s\"))", table_prefix, fieldTypeName);
-                writer.emitStatement("%sRealmProxy.initTable(transaction)", fieldTypeCanonicalName);
-=======
-                writer.beginControlFlow("if (!transaction.hasTable(\"%s\"))", fieldTypeName);
                 writer.emitStatement("%sRealmProxy.initTable(transaction)", fieldTypeName);
->>>>>>> 709c9b2b
                 writer.endControlFlow();
                 writer.emitStatement("table.addColumnLink(ColumnType.LINK, \"%s\", transaction.getTable(\"%s%s\"))",
                         fieldName.toLowerCase(Locale.getDefault()), table_prefix, fieldTypeName);
@@ -348,13 +343,8 @@
                 } else {
                     genericType = genericCanonicalType;
                 }
-<<<<<<< HEAD
                 writer.beginControlFlow("if (!transaction.hasTable(\"%s%s\"))", table_prefix, genericType);
-                writer.emitStatement("%sRealmProxy.initTable(transaction)", genericCanonicalType);
-=======
-                writer.beginControlFlow("if (!transaction.hasTable(\"%s\"))", genericType);
                 writer.emitStatement("%sRealmProxy.initTable(transaction)", genericType);
->>>>>>> 709c9b2b
                 writer.endControlFlow();
                 writer.emitStatement("table.addColumnLink(ColumnType.LINK_LIST, \"%s\", transaction.getTable(\"%s%s\"))",
                         fieldName.toLowerCase(Locale.getDefault()), table_prefix, genericType);
